--- conflicted
+++ resolved
@@ -9,17 +9,13 @@
 from app.main import app
 
 
-<<<<<<< HEAD
-@pytest.mark.asyncio
-=======
 @pytest.mark.anyio
->>>>>>> c712213d
 async def test_delete_entry_message():
     transport = ASGITransport(app=app)
-    async with AsyncClient(transport=transport, base_url="http://testserver") as client:
+    async with AsyncClient(transport=transport, base_url="http://test") as client:
         # Create chat container
         chat_response = await client.post("/chats/", json={"name": "削除テスト"})
-        assert chat_response.status_code == 200, chat_response.text
+        assert chat_response.status_code == 200
         chat_data = chat_response.json()
         chat_id = chat_data["id"]
 
@@ -33,23 +29,23 @@
             f"/chats/{chat_id}/messages",
             json=message_payload,
         )
-        assert message_response.status_code == 200, message_response.text
+        assert message_response.status_code == 200
         message_data = message_response.json()
         message_id = message_data["id"]
 
         # Delete message via the new endpoint
         delete_response = await client.delete(f"/chats/{chat_id}/messages/{message_id}")
-        assert delete_response.status_code == 200, delete_response.text
+        assert delete_response.status_code == 200
         delete_body = delete_response.json()
         assert delete_body["chat_id"] == chat_id
         assert delete_body["message_id"] == message_id
 
         # Confirm the message is no longer returned in listings
         list_response = await client.get(f"/chats/{chat_id}/messages")
-        assert list_response.status_code == 200, list_response.text
+        assert list_response.status_code == 200
         remaining_ids = [msg["id"] for msg in list_response.json()]
         assert message_id not in remaining_ids
 
         # Second deletion gracefully returns 404 (already removed)
         second_delete = await client.delete(f"/chats/{chat_id}/messages/{message_id}")
-        assert second_delete.status_code == 404, second_delete.text+        assert second_delete.status_code == 404