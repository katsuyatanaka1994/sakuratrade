--- conflicted
+++ resolved
@@ -54,9 +54,6 @@
 | 2025-10-22 | nfr-xref | chore/ds-26-soft-guard-final | - | - | - | https://github.com/katsuyatanaka1994/sakuratrade/actions/runs/18707651871 |
 | sec-review | OK | 0 | | https://github.com/katsuyatanaka1994/sakuratrade/actions/runs/18707747096
 | sec-review | OK | 0 | | https://github.com/katsuyatanaka1994/sakuratrade/actions/runs/18707928083
-<<<<<<< HEAD
 | sec-review | OK | 0 | | https://github.com/katsuyatanaka1994/sakuratrade/actions/runs/18708496073
-=======
 
-| 2025-10-22 | nfr-xref | chore/ds-27-ensure-labels | - | - | - | https://github.com/katsuyatanaka1994/sakuratrade/actions/runs/18708493993 |
->>>>>>> 4ef74576
+| 2025-10-22 | nfr-xref | chore/ds-27-ensure-labels | - | - | - | https://github.com/katsuyatanaka1994/sakuratrade/actions/runs/18708493993 |