# DocSync Report (weekly)

| Date (JST) | Event | Branch | equal | src_paths | tgt_paths | Run |
|---|---|---|---|---|---|---|
<!-- Initially filled via Actions Summary. Automation to append rows will be added later. -->
| 2025-10-19 | docsync-check | chore/ds-18-agg-smoke | false | 9 | 9 | https://github.com/katsuyatanaka1994/sakuratrade/actions/runs/18627392519 |
| 2025-10-19 | docsync-check | chore/ds-18-green-equal | true | 9 | 9 | https://github.com/katsuyatanaka1994/sakuratrade/actions/runs/18627723311 |
| 2025-10-20 | docsync-check | chore/ds-20-recheck | false | 9 | 9 | https://github.com/katsuyatanaka1994/sakuratrade/actions/runs/18640082369 |
| 2025-10-20 | docsync-check | chore/ds-17-smoke | true | 9 | 9 | https://github.com/katsuyatanaka1994/sakuratrade/actions/runs/18642338340 |
| 2025-10-20 | docsync-check | main | true | 9 | 9 | https://github.com/katsuyatanaka1994/sakuratrade/actions/runs/18646616630 |
| 2025-10-20 | docsync-check | main | true | 9 | 9 | https://github.com/katsuyatanaka1994/sakuratrade/actions/runs/18647828471 |
| 2025-10-20 | docsync-check | openapi.yaml | true | 9 | 9 | https://github.com/katsuyatanaka1994/sakuratrade/actions/runs/18646609922 |
| 2025-10-20 | docsync-check | main | true | 9 | 9 | https://github.com/katsuyatanaka1994/sakuratrade/actions/runs/18647828471 |
| 2025-10-20 | docsync-check | main | true | 9 | 9 | https://github.com/katsuyatanaka1994/sakuratrade/actions/runs/18649392578 |
| 2025-10-21 | docsync-check | main | true | 9 | 9 | https://github.com/katsuyatanaka1994/sakuratrade/actions/runs/18669333843 |
| 2025-10-21 | docsync-check | openapi.yaml | true | 9 | 9 | https://github.com/katsuyatanaka1994/sakuratrade/actions/runs/18669327298 |

| 2025-10-21 | nfr-xref | chore/ds-15-nfr-xref | - | - | - | https://github.com/katsuyatanaka1994/sakuratrade/actions/runs/18669297744 |

| 2025-10-21 | nfr-xref | main | - | - | - | https://github.com/katsuyatanaka1994/sakuratrade/actions/runs/18669990901 |
| 2025-10-21 | docsync-check | openapi.yaml | true | 9 | 9 | https://github.com/katsuyatanaka1994/sakuratrade/actions/runs/18669870468 |
| 2025-10-21 | docsync-check | main | true | 9 | 9 | https://github.com/katsuyatanaka1994/sakuratrade/actions/runs/18669879247 |
| 2025-10-21 | docsync-check | openapi.yaml | true | 9 | 9 | https://github.com/katsuyatanaka1994/sakuratrade/actions/runs/18669839245 |

| 2025-10-21 | nfr-xref | chore/ds-16-nfr-xref-strict-toggle | - | - | - | https://github.com/katsuyatanaka1994/sakuratrade/actions/runs/18669839229 |
| 2025-10-21 | docsync-check | openapi.yaml | true | 9 | 9 | https://github.com/katsuyatanaka1994/sakuratrade/actions/runs/18670898317 |

| 2025-10-21 | nfr-xref | chore/ds-21-report-aggregate | - | - | - | https://github.com/katsuyatanaka1994/sakuratrade/actions/runs/18670772264 |
| sec-review | NG | 5 | https://github.com/katsuyatanaka1994/sakuratrade/actions/runs/18670772300 |
| sec-review | NG | 5 | https://github.com/katsuyatanaka1994/sakuratrade/actions/runs/18671174892 |
| sec-review | NG | 5 | https://github.com/katsuyatanaka1994/sakuratrade/actions/runs/18671126305 |

| 2025-10-21 | nfr-xref | chore/ds-21.2-sec-review-single-pr | - | - | - | https://github.com/katsuyatanaka1994/sakuratrade/actions/runs/18671532084 |
| 2025-10-21 | nfr-xref | chore/ds-21.2-sec-review-single-pr | - | - | - | https://github.com/katsuyatanaka1994/sakuratrade/actions/runs/18671386993 |
| sec-review | NG | 5 | | https://github.com/katsuyatanaka1994/sakuratrade/actions/runs/18671532115
| sec-review | NG | 5 | https://github.com/katsuyatanaka1994/sakuratrade/actions/runs/18671257928 |
| sec-review | NG | 5 | | https://github.com/katsuyatanaka1994/sakuratrade/actions/runs/18671827107
| 2025-10-21 | docsync-check | openapi.yaml | true | 9 | 9 | https://github.com/katsuyatanaka1994/sakuratrade/actions/runs/18677167656 |
| 2025-10-21 | docsync-check | main | true | 9 | 9 | https://github.com/katsuyatanaka1994/sakuratrade/actions/runs/18677179173 |

| 2025-10-21 | nfr-xref | chore/ds-21.1-perms-baseline | - | - | - | https://github.com/katsuyatanaka1994/sakuratrade/actions/runs/18677070914 |
| 2025-10-21 | nfr-xref | chore/ds-21.1-perms-baseline | - | - | - | https://github.com/katsuyatanaka1994/sakuratrade/actions/runs/18676333063 |
| sec-review | OK | 0 | | https://github.com/katsuyatanaka1994/sakuratrade/actions/runs/18677070939
| sec-review | OK | 0 | | https://github.com/katsuyatanaka1994/sakuratrade/actions/runs/18678329641

| 2025-10-21 | nfr-xref | chore/ci-docssync-noop-success | - | - | - | https://github.com/katsuyatanaka1994/sakuratrade/actions/runs/18678329563 |

| 2025-10-22 | nfr-xref | chore/ci-nfr-xref-concurrency-global | - | - | - | https://github.com/katsuyatanaka1994/sakuratrade/actions/runs/18703302321 |
| sec-review | OK | 0 | | https://github.com/katsuyatanaka1994/sakuratrade/actions/runs/18703333176
| sec-review | OK | 0 | | https://github.com/katsuyatanaka1994/sakuratrade/actions/runs/18703524454

| 2025-10-22 | nfr-xref | main | - | - | - | https://github.com/katsuyatanaka1994/sakuratrade/actions/runs/18703524137 |

| 2025-10-22 | nfr-xref | chore/ds-26-soft-guard-final | - | - | - | https://github.com/katsuyatanaka1994/sakuratrade/actions/runs/18707651871 |
| sec-review | OK | 0 | | https://github.com/katsuyatanaka1994/sakuratrade/actions/runs/18707747096
| sec-review | OK | 0 | | https://github.com/katsuyatanaka1994/sakuratrade/actions/runs/18707928083
| sec-review | OK | 0 | | https://github.com/katsuyatanaka1994/sakuratrade/actions/runs/18708496073

| 2025-10-22 | nfr-xref | chore/ds-27-ensure-labels | - | - | - | https://github.com/katsuyatanaka1994/sakuratrade/actions/runs/18708493993 |
| sec-review | OK | 0 | | https://github.com/katsuyatanaka1994/sakuratrade/actions/runs/18709379830

| 2025-10-22 | nfr-xref | chore/ds-27-soft-guard-labels | - | - | - | https://github.com/katsuyatanaka1994/sakuratrade/actions/runs/18709337730 |
| sec-review | OK | 0 | | https://github.com/katsuyatanaka1994/sakuratrade/actions/runs/18711683183

| 2025-10-22 | nfr-xref | chore/ds-27-aggregate-checks | - | - | - | https://github.com/katsuyatanaka1994/sakuratrade/actions/runs/18711659587 |
| sec-review | OK | 0 | | https://github.com/katsuyatanaka1994/sakuratrade/actions/runs/18714034307

| 2025-10-22 | nfr-xref | chore/ds-27-alert-perms-fix | - | - | - | https://github.com/katsuyatanaka1994/sakuratrade/actions/runs/18713984267 |
| sec-review | OK | 0 | | https://github.com/katsuyatanaka1994/sakuratrade/actions/runs/18714384525

| 2025-10-22 | nfr-xref | chore/ds-27-alert-hardening | - | - | - | https://github.com/katsuyatanaka1994/sakuratrade/actions/runs/18714350412 |

| 2025-10-22 | nfr-xref | revert-203-chore/ds-27-violation-test-final | - | - | - | https://github.com/katsuyatanaka1994/sakuratrade/actions/runs/18714859877 |

| 2025-10-23 | nfr-xref | chore/ds-27-violation-test-4 | - | - | - | https://github.com/katsuyatanaka1994/sakuratrade/actions/runs/18734293317 |

| 2025-10-23 | nfr-xref | chore/ds-27-violation-fix-final | - | - | - | https://github.com/katsuyatanaka1994/sakuratrade/actions/runs/18734510942 |
| sec-review | OK | 0 | | https://github.com/katsuyatanaka1994/sakuratrade/actions/runs/18734810319

| 2025-10-23 | nfr-xref | chore/docs-ds27-final-spec | - | - | - | https://github.com/katsuyatanaka1994/sakuratrade/actions/runs/18734751796 |
| 2025-10-23 | docsync-check | chore/ds-23-quality-gates | true | 9 | 9 | https://github.com/katsuyatanaka1994/sakuratrade/actions/runs/18737006056 |
| 2025-10-23 | docsync-check | openapi.yaml | true | 9 | 9 | https://github.com/katsuyatanaka1994/sakuratrade/actions/runs/18736999133 |

| 2025-10-23 | nfr-xref | chore/ds-23-quality-gates | - | - | - | https://github.com/katsuyatanaka1994/sakuratrade/actions/runs/18736999122 |
| 2025-10-23 | docsync-check | openapi.yaml | true | 9 | 9 | https://github.com/katsuyatanaka1994/sakuratrade/actions/runs/18738506138 |
| 2025-10-23 | docsync-check | openapi.yaml | true | 9 | 9 | https://github.com/katsuyatanaka1994/sakuratrade/actions/runs/18738295707 |
| 2025-10-23 | docsync-check | chore/ds-23-quality-gates | true | 9 | 9 | https://github.com/katsuyatanaka1994/sakuratrade/actions/runs/18738302299 |

| 2025-10-23 | nfr-xref | chore/ds-23-quality-gates | - | - | - | https://github.com/katsuyatanaka1994/sakuratrade/actions/runs/18738506152 |
| 2025-10-23 | docsync-check | openapi.yaml | true | 9 | 9 | https://github.com/katsuyatanaka1994/sakuratrade/actions/runs/18738591801 |
| 2025-10-23 | docsync-check | chore/ds-23-quality-gates | true | 9 | 9 | https://github.com/katsuyatanaka1994/sakuratrade/actions/runs/18738599073 |
| 2025-10-23 | nfr-xref | chore/ds-23-quality-gates | - | - | - | https://github.com/katsuyatanaka1994/sakuratrade/actions/runs/18738591774 |
| sec-review | NG | 1 | | https://github.com/katsuyatanaka1994/sakuratrade/actions/runs/18739002113

| 2025-10-23 | nfr-xref | chore/ds-23-quality-gates | - | - | - | https://github.com/katsuyatanaka1994/sakuratrade/actions/runs/18738932679 |
| 2025-10-23 | docsync-check | main | true | 9 | 9 | https://github.com/katsuyatanaka1994/sakuratrade/actions/runs/18739007647 |
| 2025-10-23 | docsync-check | openapi.yaml | true | 9 | 9 | https://github.com/katsuyatanaka1994/sakuratrade/actions/runs/18739002119 |
| 2025-10-23 | docsync-check | openapi.yaml | true | 9 | 9 | https://github.com/katsuyatanaka1994/sakuratrade/actions/runs/18738697087 |
<<<<<<< HEAD
| 2025-10-23 | docsync-check | main | true | 9 | 9 | https://github.com/katsuyatanaka1994/sakuratrade/actions/runs/18742687889 |
=======
| 2025-10-23 | docsync-check | openapi.yaml | true | 9 | 9 | https://github.com/katsuyatanaka1994/sakuratrade/actions/runs/18742678550 |
>>>>>>> f13c3b2d
<|MERGE_RESOLUTION|>--- conflicted
+++ resolved
@@ -96,8 +96,5 @@
 | 2025-10-23 | docsync-check | main | true | 9 | 9 | https://github.com/katsuyatanaka1994/sakuratrade/actions/runs/18739007647 |
 | 2025-10-23 | docsync-check | openapi.yaml | true | 9 | 9 | https://github.com/katsuyatanaka1994/sakuratrade/actions/runs/18739002119 |
 | 2025-10-23 | docsync-check | openapi.yaml | true | 9 | 9 | https://github.com/katsuyatanaka1994/sakuratrade/actions/runs/18738697087 |
-<<<<<<< HEAD
 | 2025-10-23 | docsync-check | main | true | 9 | 9 | https://github.com/katsuyatanaka1994/sakuratrade/actions/runs/18742687889 |
-=======
-| 2025-10-23 | docsync-check | openapi.yaml | true | 9 | 9 | https://github.com/katsuyatanaka1994/sakuratrade/actions/runs/18742678550 |
->>>>>>> f13c3b2d
+| 2025-10-23 | docsync-check | openapi.yaml | true | 9 | 9 | https://github.com/katsuyatanaka1994/sakuratrade/actions/runs/18742678550 |