--- conflicted
+++ resolved
@@ -101,9 +101,6 @@
 | 2025-10-23 | nfr-xref | feat/ds-22-node-poc | - | - | - | https://github.com/katsuyatanaka1994/sakuratrade/actions/runs/18742565411 |
 | 2025-10-23 | docsync-check | main | true | 9 | 9 | https://github.com/katsuyatanaka1994/sakuratrade/actions/runs/18742687889 |
 | 2025-10-23 | docsync-check | openapi.yaml | true | 9 | 9 | https://github.com/katsuyatanaka1994/sakuratrade/actions/runs/18742678550 |
-<<<<<<< HEAD
 
 | 2025-10-23 | nfr-xref | fix/ds-22-workflow-header | - | - | - | https://github.com/katsuyatanaka1994/sakuratrade/actions/runs/18744631001 |
-=======
-| 2025-10-23 | docsync-check | openapi.yaml | true | 9 | 9 | https://github.com/katsuyatanaka1994/sakuratrade/actions/runs/18743604218 |
->>>>>>> f02bd6e7
+| 2025-10-23 | docsync-check | openapi.yaml | true | 9 | 9 | https://github.com/katsuyatanaka1994/sakuratrade/actions/runs/18743604218 |