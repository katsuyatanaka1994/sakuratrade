--- conflicted
+++ resolved
@@ -124,9 +124,6 @@
 | 2025-10-24 | nfr-xref | chore/ds-24-relnotes-loop-fix | - | - | - | https://github.com/katsuyatanaka1994/sakuratrade/actions/runs/18768712032 |
 
 | 2025-10-24 | nfr-xref | chore/relnotes-automerge-smoke | - | - | - | https://github.com/katsuyatanaka1994/sakuratrade/actions/runs/18768806418 |
-<<<<<<< HEAD
 | sec-review | NG | 3 | | https://github.com/katsuyatanaka1994/sakuratrade/actions/runs/18769411007
-=======
 
-| 2025-10-24 | nfr-xref | chore/ds-24-release-notes-manual | - | - | - | https://github.com/katsuyatanaka1994/sakuratrade/actions/runs/18769402793 |
->>>>>>> b9f0b9a2
+| 2025-10-24 | nfr-xref | chore/ds-24-release-notes-manual | - | - | - | https://github.com/katsuyatanaka1994/sakuratrade/actions/runs/18769402793 |