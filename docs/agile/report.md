--- conflicted
+++ resolved
@@ -144,9 +144,6 @@
 | 2025-10-24 | nfr-xref | chore/ds-16-guard-pr-resolve | - | - | - | https://github.com/katsuyatanaka1994/sakuratrade/actions/runs/18777328117 |
 
 | 2025-10-24 | nfr-xref | chore/ds16-smoke-2step | - | - | - | https://github.com/katsuyatanaka1994/sakuratrade/actions/runs/18777546988 |
-<<<<<<< HEAD
 | sec-review | NG | 3 | | https://github.com/katsuyatanaka1994/sakuratrade/actions/runs/18777832546
-=======
 
-| 2025-10-24 | nfr-xref | chore/ds-16-guard-finalize | - | - | - | https://github.com/katsuyatanaka1994/sakuratrade/actions/runs/18777795572 |
->>>>>>> c0510ff6
+| 2025-10-24 | nfr-xref | chore/ds-16-guard-finalize | - | - | - | https://github.com/katsuyatanaka1994/sakuratrade/actions/runs/18777795572 |