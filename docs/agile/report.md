--- conflicted
+++ resolved
@@ -63,9 +63,6 @@
 | sec-review | OK | 0 | | https://github.com/katsuyatanaka1994/sakuratrade/actions/runs/18711683183
 
 | 2025-10-22 | nfr-xref | chore/ds-27-aggregate-checks | - | - | - | https://github.com/katsuyatanaka1994/sakuratrade/actions/runs/18711659587 |
-<<<<<<< HEAD
 | sec-review | OK | 0 | | https://github.com/katsuyatanaka1994/sakuratrade/actions/runs/18714034307
-=======
 
-| 2025-10-22 | nfr-xref | chore/ds-27-alert-perms-fix | - | - | - | https://github.com/katsuyatanaka1994/sakuratrade/actions/runs/18713984267 |
->>>>>>> 9c45ab71
+| 2025-10-22 | nfr-xref | chore/ds-27-alert-perms-fix | - | - | - | https://github.com/katsuyatanaka1994/sakuratrade/actions/runs/18713984267 |