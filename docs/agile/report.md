--- conflicted
+++ resolved
@@ -211,9 +211,6 @@
 
 | 2025-10-30 | nfr-xref | main | - | - | - | https://github.com/katsuyatanaka1994/sakuratrade/actions/runs/18926593234 |
 | 2025-10-30 | docsync-check | openapi.yaml | true | 9 | 9 | https://github.com/katsuyatanaka1994/sakuratrade/actions/runs/18928369038 |
-<<<<<<< HEAD
 | sec-review | NG | 7 | | https://github.com/katsuyatanaka1994/sakuratrade/actions/runs/18936160029
-=======
-
-| 2025-10-30 | nfr-xref | main | - | - | - | https://github.com/katsuyatanaka1994/sakuratrade/actions/runs/18936160037 |
->>>>>>> 8f1e4932
+
+| 2025-10-30 | nfr-xref | main | - | - | - | https://github.com/katsuyatanaka1994/sakuratrade/actions/runs/18936160037 |