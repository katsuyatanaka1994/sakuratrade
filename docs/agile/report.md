--- conflicted
+++ resolved
@@ -106,9 +106,6 @@
 
 | 2025-10-23 | nfr-xref | fix/ds-22-workflow-header | - | - | - | https://github.com/katsuyatanaka1994/sakuratrade/actions/runs/18744631001 |
 | 2025-10-23 | docsync-check | openapi.yaml | true | 9 | 9 | https://github.com/katsuyatanaka1994/sakuratrade/actions/runs/18743604218 |
-<<<<<<< HEAD
 | sec-review | NG | 2 | | https://github.com/katsuyatanaka1994/sakuratrade/actions/runs/18765677287
-=======
 
-| 2025-10-24 | nfr-xref | fix/ds-22-pin-ubuntu2204 | - | - | - | https://github.com/katsuyatanaka1994/sakuratrade/actions/runs/18765662311 |
->>>>>>> c2e5c8a0
+| 2025-10-24 | nfr-xref | fix/ds-22-pin-ubuntu2204 | - | - | - | https://github.com/katsuyatanaka1994/sakuratrade/actions/runs/18765662311 |