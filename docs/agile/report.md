--- conflicted
+++ resolved
@@ -12,10 +12,7 @@
 | 2025-10-20 | docsync-check | openapi.yaml | true | 9 | 9 | https://github.com/katsuyatanaka1994/sakuratrade/actions/runs/18646609922 |
 | 2025-10-20 | docsync-check | main | true | 9 | 9 | https://github.com/katsuyatanaka1994/sakuratrade/actions/runs/18647828471 |
 | 2025-10-20 | docsync-check | main | true | 9 | 9 | https://github.com/katsuyatanaka1994/sakuratrade/actions/runs/18649392578 |
-<<<<<<< HEAD
 | 2025-10-21 | docsync-check | main | true | 9 | 9 | https://github.com/katsuyatanaka1994/sakuratrade/actions/runs/18669333843 |
-=======
 | 2025-10-21 | docsync-check | openapi.yaml | true | 9 | 9 | https://github.com/katsuyatanaka1994/sakuratrade/actions/runs/18669327298 |
 
-| 2025-10-21 | nfr-xref | chore/ds-15-nfr-xref | - | - | - | https://github.com/katsuyatanaka1994/sakuratrade/actions/runs/18669297744 |
->>>>>>> 26fcf1d7
+| 2025-10-21 | nfr-xref | chore/ds-15-nfr-xref | - | - | - | https://github.com/katsuyatanaka1994/sakuratrade/actions/runs/18669297744 |