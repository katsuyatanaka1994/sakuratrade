# DocSync Report (weekly)

| Date (JST) | Event | Branch | equal | src_paths | tgt_paths | Run |
|---|---|---|---|---|---|---|
<!-- Initially filled via Actions Summary. Automation to append rows will be added later. -->
| 2025-10-19 | docsync-check | chore/ds-18-agg-smoke | false | 9 | 9 | https://github.com/katsuyatanaka1994/sakuratrade/actions/runs/18627392519 |
| 2025-10-19 | docsync-check | chore/ds-18-green-equal | true | 9 | 9 | https://github.com/katsuyatanaka1994/sakuratrade/actions/runs/18627723311 |
| 2025-10-20 | docsync-check | chore/ds-20-recheck | false | 9 | 9 | https://github.com/katsuyatanaka1994/sakuratrade/actions/runs/18640082369 |
| 2025-10-20 | docsync-check | chore/ds-17-smoke | true | 9 | 9 | https://github.com/katsuyatanaka1994/sakuratrade/actions/runs/18642338340 |
| 2025-10-20 | docsync-check | main | true | 9 | 9 | https://github.com/katsuyatanaka1994/sakuratrade/actions/runs/18646616630 |
| 2025-10-20 | docsync-check | main | true | 9 | 9 | https://github.com/katsuyatanaka1994/sakuratrade/actions/runs/18647828471 |
| 2025-10-20 | docsync-check | openapi.yaml | true | 9 | 9 | https://github.com/katsuyatanaka1994/sakuratrade/actions/runs/18646609922 |
| 2025-10-20 | docsync-check | main | true | 9 | 9 | https://github.com/katsuyatanaka1994/sakuratrade/actions/runs/18647828471 |
| 2025-10-20 | docsync-check | main | true | 9 | 9 | https://github.com/katsuyatanaka1994/sakuratrade/actions/runs/18649392578 |
| 2025-10-21 | docsync-check | main | true | 9 | 9 | https://github.com/katsuyatanaka1994/sakuratrade/actions/runs/18669333843 |
| 2025-10-21 | docsync-check | openapi.yaml | true | 9 | 9 | https://github.com/katsuyatanaka1994/sakuratrade/actions/runs/18669327298 |

| 2025-10-21 | nfr-xref | chore/ds-15-nfr-xref | - | - | - | https://github.com/katsuyatanaka1994/sakuratrade/actions/runs/18669297744 |

| 2025-10-21 | nfr-xref | main | - | - | - | https://github.com/katsuyatanaka1994/sakuratrade/actions/runs/18669990901 |
| 2025-10-21 | docsync-check | openapi.yaml | true | 9 | 9 | https://github.com/katsuyatanaka1994/sakuratrade/actions/runs/18669870468 |
| 2025-10-21 | docsync-check | main | true | 9 | 9 | https://github.com/katsuyatanaka1994/sakuratrade/actions/runs/18669879247 |
| 2025-10-21 | docsync-check | openapi.yaml | true | 9 | 9 | https://github.com/katsuyatanaka1994/sakuratrade/actions/runs/18669839245 |

| 2025-10-21 | nfr-xref | chore/ds-16-nfr-xref-strict-toggle | - | - | - | https://github.com/katsuyatanaka1994/sakuratrade/actions/runs/18669839229 |
| 2025-10-21 | docsync-check | openapi.yaml | true | 9 | 9 | https://github.com/katsuyatanaka1994/sakuratrade/actions/runs/18670898317 |

| 2025-10-21 | nfr-xref | chore/ds-21-report-aggregate | - | - | - | https://github.com/katsuyatanaka1994/sakuratrade/actions/runs/18670772264 |
| sec-review | NG | 5 | https://github.com/katsuyatanaka1994/sakuratrade/actions/runs/18670772300 |
| sec-review | NG | 5 | https://github.com/katsuyatanaka1994/sakuratrade/actions/runs/18671174892 |
| sec-review | NG | 5 | https://github.com/katsuyatanaka1994/sakuratrade/actions/runs/18671126305 |

| 2025-10-21 | nfr-xref | chore/ds-21.2-sec-review-single-pr | - | - | - | https://github.com/katsuyatanaka1994/sakuratrade/actions/runs/18671532084 |
| 2025-10-21 | nfr-xref | chore/ds-21.2-sec-review-single-pr | - | - | - | https://github.com/katsuyatanaka1994/sakuratrade/actions/runs/18671386993 |
| sec-review | NG | 5 | | https://github.com/katsuyatanaka1994/sakuratrade/actions/runs/18671532115
| sec-review | NG | 5 | https://github.com/katsuyatanaka1994/sakuratrade/actions/runs/18671257928 |
| sec-review | NG | 5 | | https://github.com/katsuyatanaka1994/sakuratrade/actions/runs/18671827107
| 2025-10-21 | docsync-check | openapi.yaml | true | 9 | 9 | https://github.com/katsuyatanaka1994/sakuratrade/actions/runs/18677167656 |
| 2025-10-21 | docsync-check | main | true | 9 | 9 | https://github.com/katsuyatanaka1994/sakuratrade/actions/runs/18677179173 |

| 2025-10-21 | nfr-xref | chore/ds-21.1-perms-baseline | - | - | - | https://github.com/katsuyatanaka1994/sakuratrade/actions/runs/18677070914 |
| 2025-10-21 | nfr-xref | chore/ds-21.1-perms-baseline | - | - | - | https://github.com/katsuyatanaka1994/sakuratrade/actions/runs/18676333063 |
| sec-review | OK | 0 | | https://github.com/katsuyatanaka1994/sakuratrade/actions/runs/18677070939
<<<<<<< HEAD
| sec-review | OK | 0 | | https://github.com/katsuyatanaka1994/sakuratrade/actions/runs/18678329641
=======

| 2025-10-21 | nfr-xref | chore/ci-docssync-noop-success | - | - | - | https://github.com/katsuyatanaka1994/sakuratrade/actions/runs/18678329563 |
>>>>>>> 2c542077
<|MERGE_RESOLUTION|>--- conflicted
+++ resolved
@@ -41,9 +41,6 @@
 | 2025-10-21 | nfr-xref | chore/ds-21.1-perms-baseline | - | - | - | https://github.com/katsuyatanaka1994/sakuratrade/actions/runs/18677070914 |
 | 2025-10-21 | nfr-xref | chore/ds-21.1-perms-baseline | - | - | - | https://github.com/katsuyatanaka1994/sakuratrade/actions/runs/18676333063 |
 | sec-review | OK | 0 | | https://github.com/katsuyatanaka1994/sakuratrade/actions/runs/18677070939
-<<<<<<< HEAD
 | sec-review | OK | 0 | | https://github.com/katsuyatanaka1994/sakuratrade/actions/runs/18678329641
-=======
 
-| 2025-10-21 | nfr-xref | chore/ci-docssync-noop-success | - | - | - | https://github.com/katsuyatanaka1994/sakuratrade/actions/runs/18678329563 |
->>>>>>> 2c542077
+| 2025-10-21 | nfr-xref | chore/ci-docssync-noop-success | - | - | - | https://github.com/katsuyatanaka1994/sakuratrade/actions/runs/18678329563 |