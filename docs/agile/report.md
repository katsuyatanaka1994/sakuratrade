# DocSync Report (weekly)

| Date (JST) | Event | Branch | equal | src_paths | tgt_paths | Run |
|---|---|---|---|---|---|---|
<!-- Initially filled via Actions Summary. Automation to append rows will be added later. -->
| 2025-10-19 | docsync-check | chore/ds-18-agg-smoke | false | 9 | 9 | https://github.com/katsuyatanaka1994/sakuratrade/actions/runs/18627392519 |
| 2025-10-19 | docsync-check | chore/ds-18-green-equal | true | 9 | 9 | https://github.com/katsuyatanaka1994/sakuratrade/actions/runs/18627723311 |
| 2025-10-20 | docsync-check | chore/ds-20-recheck | false | 9 | 9 | https://github.com/katsuyatanaka1994/sakuratrade/actions/runs/18640082369 |
| 2025-10-20 | docsync-check | chore/ds-17-smoke | true | 9 | 9 | https://github.com/katsuyatanaka1994/sakuratrade/actions/runs/18642338340 |
| 2025-10-20 | docsync-check | main | true | 9 | 9 | https://github.com/katsuyatanaka1994/sakuratrade/actions/runs/18646616630 |
| 2025-10-20 | docsync-check | main | true | 9 | 9 | https://github.com/katsuyatanaka1994/sakuratrade/actions/runs/18647828471 |
| 2025-10-20 | docsync-check | openapi.yaml | true | 9 | 9 | https://github.com/katsuyatanaka1994/sakuratrade/actions/runs/18646609922 |
| 2025-10-20 | docsync-check | main | true | 9 | 9 | https://github.com/katsuyatanaka1994/sakuratrade/actions/runs/18647828471 |
| 2025-10-20 | docsync-check | main | true | 9 | 9 | https://github.com/katsuyatanaka1994/sakuratrade/actions/runs/18649392578 |
| 2025-10-21 | docsync-check | main | true | 9 | 9 | https://github.com/katsuyatanaka1994/sakuratrade/actions/runs/18669333843 |
| 2025-10-21 | docsync-check | openapi.yaml | true | 9 | 9 | https://github.com/katsuyatanaka1994/sakuratrade/actions/runs/18669327298 |

| 2025-10-21 | nfr-xref | chore/ds-15-nfr-xref | - | - | - | https://github.com/katsuyatanaka1994/sakuratrade/actions/runs/18669297744 |

| 2025-10-21 | nfr-xref | main | - | - | - | https://github.com/katsuyatanaka1994/sakuratrade/actions/runs/18669990901 |
| 2025-10-21 | docsync-check | openapi.yaml | true | 9 | 9 | https://github.com/katsuyatanaka1994/sakuratrade/actions/runs/18669870468 |
| 2025-10-21 | docsync-check | main | true | 9 | 9 | https://github.com/katsuyatanaka1994/sakuratrade/actions/runs/18669879247 |
| 2025-10-21 | docsync-check | openapi.yaml | true | 9 | 9 | https://github.com/katsuyatanaka1994/sakuratrade/actions/runs/18669839245 |

| 2025-10-21 | nfr-xref | chore/ds-16-nfr-xref-strict-toggle | - | - | - | https://github.com/katsuyatanaka1994/sakuratrade/actions/runs/18669839229 |
| 2025-10-21 | docsync-check | openapi.yaml | true | 9 | 9 | https://github.com/katsuyatanaka1994/sakuratrade/actions/runs/18670898317 |

| 2025-10-21 | nfr-xref | chore/ds-21-report-aggregate | - | - | - | https://github.com/katsuyatanaka1994/sakuratrade/actions/runs/18670772264 |
| sec-review | NG | 5 | https://github.com/katsuyatanaka1994/sakuratrade/actions/runs/18670772300 |
| sec-review | NG | 5 | https://github.com/katsuyatanaka1994/sakuratrade/actions/runs/18671174892 |
| sec-review | NG | 5 | https://github.com/katsuyatanaka1994/sakuratrade/actions/runs/18671126305 |

| 2025-10-21 | nfr-xref | chore/ds-21.2-sec-review-single-pr | - | - | - | https://github.com/katsuyatanaka1994/sakuratrade/actions/runs/18671532084 |
| 2025-10-21 | nfr-xref | chore/ds-21.2-sec-review-single-pr | - | - | - | https://github.com/katsuyatanaka1994/sakuratrade/actions/runs/18671386993 |
| sec-review | NG | 5 | | https://github.com/katsuyatanaka1994/sakuratrade/actions/runs/18671532115
| sec-review | NG | 5 | https://github.com/katsuyatanaka1994/sakuratrade/actions/runs/18671257928 |
| sec-review | NG | 5 | | https://github.com/katsuyatanaka1994/sakuratrade/actions/runs/18671827107
| 2025-10-21 | docsync-check | openapi.yaml | true | 9 | 9 | https://github.com/katsuyatanaka1994/sakuratrade/actions/runs/18677167656 |
| 2025-10-21 | docsync-check | main | true | 9 | 9 | https://github.com/katsuyatanaka1994/sakuratrade/actions/runs/18677179173 |

| 2025-10-21 | nfr-xref | chore/ds-21.1-perms-baseline | - | - | - | https://github.com/katsuyatanaka1994/sakuratrade/actions/runs/18677070914 |
| 2025-10-21 | nfr-xref | chore/ds-21.1-perms-baseline | - | - | - | https://github.com/katsuyatanaka1994/sakuratrade/actions/runs/18676333063 |
| sec-review | OK | 0 | | https://github.com/katsuyatanaka1994/sakuratrade/actions/runs/18677070939
| sec-review | OK | 0 | | https://github.com/katsuyatanaka1994/sakuratrade/actions/runs/18678329641

| 2025-10-21 | nfr-xref | chore/ci-docssync-noop-success | - | - | - | https://github.com/katsuyatanaka1994/sakuratrade/actions/runs/18678329563 |

| 2025-10-22 | nfr-xref | chore/ci-nfr-xref-concurrency-global | - | - | - | https://github.com/katsuyatanaka1994/sakuratrade/actions/runs/18703302321 |
| sec-review | OK | 0 | | https://github.com/katsuyatanaka1994/sakuratrade/actions/runs/18703333176
| sec-review | OK | 0 | | https://github.com/katsuyatanaka1994/sakuratrade/actions/runs/18703524454

| 2025-10-22 | nfr-xref | main | - | - | - | https://github.com/katsuyatanaka1994/sakuratrade/actions/runs/18703524137 |

| 2025-10-22 | nfr-xref | chore/ds-26-soft-guard-final | - | - | - | https://github.com/katsuyatanaka1994/sakuratrade/actions/runs/18707651871 |
| sec-review | OK | 0 | | https://github.com/katsuyatanaka1994/sakuratrade/actions/runs/18707747096
| sec-review | OK | 0 | | https://github.com/katsuyatanaka1994/sakuratrade/actions/runs/18707928083
| sec-review | OK | 0 | | https://github.com/katsuyatanaka1994/sakuratrade/actions/runs/18708496073

| 2025-10-22 | nfr-xref | chore/ds-27-ensure-labels | - | - | - | https://github.com/katsuyatanaka1994/sakuratrade/actions/runs/18708493993 |
| sec-review | OK | 0 | | https://github.com/katsuyatanaka1994/sakuratrade/actions/runs/18709379830

| 2025-10-22 | nfr-xref | chore/ds-27-soft-guard-labels | - | - | - | https://github.com/katsuyatanaka1994/sakuratrade/actions/runs/18709337730 |
| sec-review | OK | 0 | | https://github.com/katsuyatanaka1994/sakuratrade/actions/runs/18711683183

| 2025-10-22 | nfr-xref | chore/ds-27-aggregate-checks | - | - | - | https://github.com/katsuyatanaka1994/sakuratrade/actions/runs/18711659587 |
| sec-review | OK | 0 | | https://github.com/katsuyatanaka1994/sakuratrade/actions/runs/18714034307

| 2025-10-22 | nfr-xref | chore/ds-27-alert-perms-fix | - | - | - | https://github.com/katsuyatanaka1994/sakuratrade/actions/runs/18713984267 |
| sec-review | OK | 0 | | https://github.com/katsuyatanaka1994/sakuratrade/actions/runs/18714384525

| 2025-10-22 | nfr-xref | chore/ds-27-alert-hardening | - | - | - | https://github.com/katsuyatanaka1994/sakuratrade/actions/runs/18714350412 |

| 2025-10-22 | nfr-xref | revert-203-chore/ds-27-violation-test-final | - | - | - | https://github.com/katsuyatanaka1994/sakuratrade/actions/runs/18714859877 |

| 2025-10-23 | nfr-xref | chore/ds-27-violation-test-4 | - | - | - | https://github.com/katsuyatanaka1994/sakuratrade/actions/runs/18734293317 |

| 2025-10-23 | nfr-xref | chore/ds-27-violation-fix-final | - | - | - | https://github.com/katsuyatanaka1994/sakuratrade/actions/runs/18734510942 |
| sec-review | OK | 0 | | https://github.com/katsuyatanaka1994/sakuratrade/actions/runs/18734810319

| 2025-10-23 | nfr-xref | chore/docs-ds27-final-spec | - | - | - | https://github.com/katsuyatanaka1994/sakuratrade/actions/runs/18734751796 |
| 2025-10-23 | docsync-check | chore/ds-23-quality-gates | true | 9 | 9 | https://github.com/katsuyatanaka1994/sakuratrade/actions/runs/18737006056 |
| 2025-10-23 | docsync-check | openapi.yaml | true | 9 | 9 | https://github.com/katsuyatanaka1994/sakuratrade/actions/runs/18736999133 |

| 2025-10-23 | nfr-xref | chore/ds-23-quality-gates | - | - | - | https://github.com/katsuyatanaka1994/sakuratrade/actions/runs/18736999122 |
| 2025-10-23 | docsync-check | openapi.yaml | true | 9 | 9 | https://github.com/katsuyatanaka1994/sakuratrade/actions/runs/18738506138 |
| 2025-10-23 | docsync-check | openapi.yaml | true | 9 | 9 | https://github.com/katsuyatanaka1994/sakuratrade/actions/runs/18738295707 |
| 2025-10-23 | docsync-check | chore/ds-23-quality-gates | true | 9 | 9 | https://github.com/katsuyatanaka1994/sakuratrade/actions/runs/18738302299 |

| 2025-10-23 | nfr-xref | chore/ds-23-quality-gates | - | - | - | https://github.com/katsuyatanaka1994/sakuratrade/actions/runs/18738506152 |
| 2025-10-23 | docsync-check | openapi.yaml | true | 9 | 9 | https://github.com/katsuyatanaka1994/sakuratrade/actions/runs/18738591801 |
| 2025-10-23 | docsync-check | chore/ds-23-quality-gates | true | 9 | 9 | https://github.com/katsuyatanaka1994/sakuratrade/actions/runs/18738599073 |
| 2025-10-23 | nfr-xref | chore/ds-23-quality-gates | - | - | - | https://github.com/katsuyatanaka1994/sakuratrade/actions/runs/18738591774 |
| sec-review | NG | 1 | | https://github.com/katsuyatanaka1994/sakuratrade/actions/runs/18739002113

| 2025-10-23 | nfr-xref | chore/ds-23-quality-gates | - | - | - | https://github.com/katsuyatanaka1994/sakuratrade/actions/runs/18738932679 |
| 2025-10-23 | docsync-check | main | true | 9 | 9 | https://github.com/katsuyatanaka1994/sakuratrade/actions/runs/18739007647 |
| 2025-10-23 | docsync-check | openapi.yaml | true | 9 | 9 | https://github.com/katsuyatanaka1994/sakuratrade/actions/runs/18739002119 |
| 2025-10-23 | docsync-check | openapi.yaml | true | 9 | 9 | https://github.com/katsuyatanaka1994/sakuratrade/actions/runs/18738697087 |
| sec-review | NG | 2 | | https://github.com/katsuyatanaka1994/sakuratrade/actions/runs/18742678549

| 2025-10-23 | nfr-xref | feat/ds-22-node-poc | - | - | - | https://github.com/katsuyatanaka1994/sakuratrade/actions/runs/18742565411 |
| 2025-10-23 | docsync-check | main | true | 9 | 9 | https://github.com/katsuyatanaka1994/sakuratrade/actions/runs/18742687889 |
| 2025-10-23 | docsync-check | openapi.yaml | true | 9 | 9 | https://github.com/katsuyatanaka1994/sakuratrade/actions/runs/18742678550 |
| sec-review | NG | 2 | | https://github.com/katsuyatanaka1994/sakuratrade/actions/runs/18744644082
| 2025-10-23 | docsync-check | fix/ds-22-secure-url | true | 9 | 9 | https://github.com/katsuyatanaka1994/sakuratrade/actions/runs/18743601025 |

| 2025-10-23 | nfr-xref | fix/ds-22-workflow-header | - | - | - | https://github.com/katsuyatanaka1994/sakuratrade/actions/runs/18744631001 |
| 2025-10-23 | docsync-check | openapi.yaml | true | 9 | 9 | https://github.com/katsuyatanaka1994/sakuratrade/actions/runs/18743604218 |
| sec-review | NG | 2 | | https://github.com/katsuyatanaka1994/sakuratrade/actions/runs/18765677287

| 2025-10-24 | nfr-xref | fix/ds-22-pin-ubuntu2204 | - | - | - | https://github.com/katsuyatanaka1994/sakuratrade/actions/runs/18765662311 |
<<<<<<< HEAD
| sec-review | NG | 2 | | https://github.com/katsuyatanaka1994/sakuratrade/actions/runs/18765961883
=======

| 2025-10-24 | nfr-xref | chore/ds-22-postclean | - | - | - | https://github.com/katsuyatanaka1994/sakuratrade/actions/runs/18765960420 |
>>>>>>> 8b5848f2
<|MERGE_RESOLUTION|>--- conflicted
+++ resolved
@@ -109,9 +109,6 @@
 | sec-review | NG | 2 | | https://github.com/katsuyatanaka1994/sakuratrade/actions/runs/18765677287
 
 | 2025-10-24 | nfr-xref | fix/ds-22-pin-ubuntu2204 | - | - | - | https://github.com/katsuyatanaka1994/sakuratrade/actions/runs/18765662311 |
-<<<<<<< HEAD
 | sec-review | NG | 2 | | https://github.com/katsuyatanaka1994/sakuratrade/actions/runs/18765961883
-=======
 
-| 2025-10-24 | nfr-xref | chore/ds-22-postclean | - | - | - | https://github.com/katsuyatanaka1994/sakuratrade/actions/runs/18765960420 |
->>>>>>> 8b5848f2
+| 2025-10-24 | nfr-xref | chore/ds-22-postclean | - | - | - | https://github.com/katsuyatanaka1994/sakuratrade/actions/runs/18765960420 |