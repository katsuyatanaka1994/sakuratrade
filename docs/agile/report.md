# DocSync Report (weekly)

| Date (JST) | Event | Branch | equal | src_paths | tgt_paths | Run |
|---|---|---|---|---|---|---|
<!-- Initially filled via Actions Summary. Automation to append rows will be added later. -->
| 2025-10-19 | docsync-check | chore/ds-18-agg-smoke | false | 9 | 9 | https://github.com/katsuyatanaka1994/sakuratrade/actions/runs/18627392519 |
| 2025-10-19 | docsync-check | chore/ds-18-green-equal | true | 9 | 9 | https://github.com/katsuyatanaka1994/sakuratrade/actions/runs/18627723311 |
| 2025-10-20 | docsync-check | chore/ds-20-recheck | false | 9 | 9 | https://github.com/katsuyatanaka1994/sakuratrade/actions/runs/18640082369 |
| 2025-10-20 | docsync-check | chore/ds-17-smoke | true | 9 | 9 | https://github.com/katsuyatanaka1994/sakuratrade/actions/runs/18642338340 |
| 2025-10-20 | docsync-check | main | true | 9 | 9 | https://github.com/katsuyatanaka1994/sakuratrade/actions/runs/18646616630 |
| 2025-10-20 | docsync-check | main | true | 9 | 9 | https://github.com/katsuyatanaka1994/sakuratrade/actions/runs/18647828471 |
| 2025-10-20 | docsync-check | openapi.yaml | true | 9 | 9 | https://github.com/katsuyatanaka1994/sakuratrade/actions/runs/18646609922 |
| 2025-10-20 | docsync-check | main | true | 9 | 9 | https://github.com/katsuyatanaka1994/sakuratrade/actions/runs/18647828471 |
| 2025-10-20 | docsync-check | main | true | 9 | 9 | https://github.com/katsuyatanaka1994/sakuratrade/actions/runs/18649392578 |
| 2025-10-21 | docsync-check | main | true | 9 | 9 | https://github.com/katsuyatanaka1994/sakuratrade/actions/runs/18669333843 |
| 2025-10-21 | docsync-check | openapi.yaml | true | 9 | 9 | https://github.com/katsuyatanaka1994/sakuratrade/actions/runs/18669327298 |

| 2025-10-21 | nfr-xref | chore/ds-15-nfr-xref | - | - | - | https://github.com/katsuyatanaka1994/sakuratrade/actions/runs/18669297744 |

| 2025-10-21 | nfr-xref | main | - | - | - | https://github.com/katsuyatanaka1994/sakuratrade/actions/runs/18669990901 |
| 2025-10-21 | docsync-check | openapi.yaml | true | 9 | 9 | https://github.com/katsuyatanaka1994/sakuratrade/actions/runs/18669870468 |
| 2025-10-21 | docsync-check | main | true | 9 | 9 | https://github.com/katsuyatanaka1994/sakuratrade/actions/runs/18669879247 |
| 2025-10-21 | docsync-check | openapi.yaml | true | 9 | 9 | https://github.com/katsuyatanaka1994/sakuratrade/actions/runs/18669839245 |

| 2025-10-21 | nfr-xref | chore/ds-16-nfr-xref-strict-toggle | - | - | - | https://github.com/katsuyatanaka1994/sakuratrade/actions/runs/18669839229 |
| 2025-10-21 | docsync-check | openapi.yaml | true | 9 | 9 | https://github.com/katsuyatanaka1994/sakuratrade/actions/runs/18670898317 |

| 2025-10-21 | nfr-xref | chore/ds-21-report-aggregate | - | - | - | https://github.com/katsuyatanaka1994/sakuratrade/actions/runs/18670772264 |
| sec-review | NG | 5 | https://github.com/katsuyatanaka1994/sakuratrade/actions/runs/18670772300 |
| sec-review | NG | 5 | https://github.com/katsuyatanaka1994/sakuratrade/actions/runs/18671174892 |
| sec-review | NG | 5 | https://github.com/katsuyatanaka1994/sakuratrade/actions/runs/18671126305 |

| 2025-10-21 | nfr-xref | chore/ds-21.2-sec-review-single-pr | - | - | - | https://github.com/katsuyatanaka1994/sakuratrade/actions/runs/18671532084 |
| 2025-10-21 | nfr-xref | chore/ds-21.2-sec-review-single-pr | - | - | - | https://github.com/katsuyatanaka1994/sakuratrade/actions/runs/18671386993 |
| sec-review | NG | 5 | | https://github.com/katsuyatanaka1994/sakuratrade/actions/runs/18671532115
| sec-review | NG | 5 | https://github.com/katsuyatanaka1994/sakuratrade/actions/runs/18671257928 |
| sec-review | NG | 5 | | https://github.com/katsuyatanaka1994/sakuratrade/actions/runs/18671827107
<<<<<<< HEAD
| 2025-10-21 | docsync-check | openapi.yaml | true | 9 | 9 | https://github.com/katsuyatanaka1994/sakuratrade/actions/runs/18677167656 |
=======
| 2025-10-21 | docsync-check | main | true | 9 | 9 | https://github.com/katsuyatanaka1994/sakuratrade/actions/runs/18677179173 |

| 2025-10-21 | nfr-xref | chore/ds-21.1-perms-baseline | - | - | - | https://github.com/katsuyatanaka1994/sakuratrade/actions/runs/18677070914 |
| 2025-10-21 | nfr-xref | chore/ds-21.1-perms-baseline | - | - | - | https://github.com/katsuyatanaka1994/sakuratrade/actions/runs/18676333063 |
| sec-review | OK | 0 | | https://github.com/katsuyatanaka1994/sakuratrade/actions/runs/18677070939

| 2025-10-21 | nfr-xref | chore/ci-docssync-noop-success | - | - | - | https://github.com/katsuyatanaka1994/sakuratrade/actions/runs/18678329563 |
>>>>>>> ec6e9528
<|MERGE_RESOLUTION|>--- conflicted
+++ resolved
@@ -35,14 +35,11 @@
 | sec-review | NG | 5 | | https://github.com/katsuyatanaka1994/sakuratrade/actions/runs/18671532115
 | sec-review | NG | 5 | https://github.com/katsuyatanaka1994/sakuratrade/actions/runs/18671257928 |
 | sec-review | NG | 5 | | https://github.com/katsuyatanaka1994/sakuratrade/actions/runs/18671827107
-<<<<<<< HEAD
 | 2025-10-21 | docsync-check | openapi.yaml | true | 9 | 9 | https://github.com/katsuyatanaka1994/sakuratrade/actions/runs/18677167656 |
-=======
 | 2025-10-21 | docsync-check | main | true | 9 | 9 | https://github.com/katsuyatanaka1994/sakuratrade/actions/runs/18677179173 |
 
 | 2025-10-21 | nfr-xref | chore/ds-21.1-perms-baseline | - | - | - | https://github.com/katsuyatanaka1994/sakuratrade/actions/runs/18677070914 |
 | 2025-10-21 | nfr-xref | chore/ds-21.1-perms-baseline | - | - | - | https://github.com/katsuyatanaka1994/sakuratrade/actions/runs/18676333063 |
 | sec-review | OK | 0 | | https://github.com/katsuyatanaka1994/sakuratrade/actions/runs/18677070939
 
-| 2025-10-21 | nfr-xref | chore/ci-docssync-noop-success | - | - | - | https://github.com/katsuyatanaka1994/sakuratrade/actions/runs/18678329563 |
->>>>>>> ec6e9528
+| 2025-10-21 | nfr-xref | chore/ci-docssync-noop-success | - | - | - | https://github.com/katsuyatanaka1994/sakuratrade/actions/runs/18678329563 |