# DocSync Report (weekly)

| Date (JST) | Event | Branch | equal | src_paths | tgt_paths | Run |
|---|---|---|---|---|---|---|
<!-- Initially filled via Actions Summary. Automation to append rows will be added later. -->
| 2025-10-19 | docsync-check | chore/ds-18-agg-smoke | false | 9 | 9 | https://github.com/katsuyatanaka1994/sakuratrade/actions/runs/18627392519 |
| 2025-10-19 | docsync-check | chore/ds-18-green-equal | true | 9 | 9 | https://github.com/katsuyatanaka1994/sakuratrade/actions/runs/18627723311 |
| 2025-10-20 | docsync-check | chore/ds-20-recheck | false | 9 | 9 | https://github.com/katsuyatanaka1994/sakuratrade/actions/runs/18640082369 |
| 2025-10-20 | docsync-check | chore/ds-17-smoke | true | 9 | 9 | https://github.com/katsuyatanaka1994/sakuratrade/actions/runs/18642338340 |
| 2025-10-20 | docsync-check | main | true | 9 | 9 | https://github.com/katsuyatanaka1994/sakuratrade/actions/runs/18646616630 |
| 2025-10-20 | docsync-check | main | true | 9 | 9 | https://github.com/katsuyatanaka1994/sakuratrade/actions/runs/18647828471 |
| 2025-10-20 | docsync-check | openapi.yaml | true | 9 | 9 | https://github.com/katsuyatanaka1994/sakuratrade/actions/runs/18646609922 |
| 2025-10-20 | docsync-check | main | true | 9 | 9 | https://github.com/katsuyatanaka1994/sakuratrade/actions/runs/18647828471 |
| 2025-10-20 | docsync-check | main | true | 9 | 9 | https://github.com/katsuyatanaka1994/sakuratrade/actions/runs/18649392578 |
| 2025-10-21 | docsync-check | main | true | 9 | 9 | https://github.com/katsuyatanaka1994/sakuratrade/actions/runs/18669333843 |
| 2025-10-21 | docsync-check | openapi.yaml | true | 9 | 9 | https://github.com/katsuyatanaka1994/sakuratrade/actions/runs/18669327298 |

| 2025-10-21 | nfr-xref | chore/ds-15-nfr-xref | - | - | - | https://github.com/katsuyatanaka1994/sakuratrade/actions/runs/18669297744 |

| 2025-10-21 | nfr-xref | main | - | - | - | https://github.com/katsuyatanaka1994/sakuratrade/actions/runs/18669990901 |
| 2025-10-21 | docsync-check | openapi.yaml | true | 9 | 9 | https://github.com/katsuyatanaka1994/sakuratrade/actions/runs/18669870468 |
| 2025-10-21 | docsync-check | main | true | 9 | 9 | https://github.com/katsuyatanaka1994/sakuratrade/actions/runs/18669879247 |
| 2025-10-21 | docsync-check | openapi.yaml | true | 9 | 9 | https://github.com/katsuyatanaka1994/sakuratrade/actions/runs/18669839245 |

| 2025-10-21 | nfr-xref | chore/ds-16-nfr-xref-strict-toggle | - | - | - | https://github.com/katsuyatanaka1994/sakuratrade/actions/runs/18669839229 |
| 2025-10-21 | docsync-check | openapi.yaml | true | 9 | 9 | https://github.com/katsuyatanaka1994/sakuratrade/actions/runs/18670898317 |

| 2025-10-21 | nfr-xref | chore/ds-21-report-aggregate | - | - | - | https://github.com/katsuyatanaka1994/sakuratrade/actions/runs/18670772264 |
| sec-review | NG | 5 | https://github.com/katsuyatanaka1994/sakuratrade/actions/runs/18670772300 |
| sec-review | NG | 5 | https://github.com/katsuyatanaka1994/sakuratrade/actions/runs/18671174892 |
| sec-review | NG | 5 | https://github.com/katsuyatanaka1994/sakuratrade/actions/runs/18671126305 |

| 2025-10-21 | nfr-xref | chore/ds-21.2-sec-review-single-pr | - | - | - | https://github.com/katsuyatanaka1994/sakuratrade/actions/runs/18671532084 |
| 2025-10-21 | nfr-xref | chore/ds-21.2-sec-review-single-pr | - | - | - | https://github.com/katsuyatanaka1994/sakuratrade/actions/runs/18671386993 |
| sec-review | NG | 5 | | https://github.com/katsuyatanaka1994/sakuratrade/actions/runs/18671532115
| sec-review | NG | 5 | https://github.com/katsuyatanaka1994/sakuratrade/actions/runs/18671257928 |
| sec-review | NG | 5 | | https://github.com/katsuyatanaka1994/sakuratrade/actions/runs/18671827107
| 2025-10-21 | docsync-check | openapi.yaml | true | 9 | 9 | https://github.com/katsuyatanaka1994/sakuratrade/actions/runs/18677167656 |
| 2025-10-21 | docsync-check | main | true | 9 | 9 | https://github.com/katsuyatanaka1994/sakuratrade/actions/runs/18677179173 |

| 2025-10-21 | nfr-xref | chore/ds-21.1-perms-baseline | - | - | - | https://github.com/katsuyatanaka1994/sakuratrade/actions/runs/18677070914 |
| 2025-10-21 | nfr-xref | chore/ds-21.1-perms-baseline | - | - | - | https://github.com/katsuyatanaka1994/sakuratrade/actions/runs/18676333063 |
| sec-review | OK | 0 | | https://github.com/katsuyatanaka1994/sakuratrade/actions/runs/18677070939
| sec-review | OK | 0 | | https://github.com/katsuyatanaka1994/sakuratrade/actions/runs/18678329641

| 2025-10-21 | nfr-xref | chore/ci-docssync-noop-success | - | - | - | https://github.com/katsuyatanaka1994/sakuratrade/actions/runs/18678329563 |

| 2025-10-22 | nfr-xref | chore/ci-nfr-xref-concurrency-global | - | - | - | https://github.com/katsuyatanaka1994/sakuratrade/actions/runs/18703302321 |
| sec-review | OK | 0 | | https://github.com/katsuyatanaka1994/sakuratrade/actions/runs/18703333176
| sec-review | OK | 0 | | https://github.com/katsuyatanaka1994/sakuratrade/actions/runs/18703524454

| 2025-10-22 | nfr-xref | main | - | - | - | https://github.com/katsuyatanaka1994/sakuratrade/actions/runs/18703524137 |

| 2025-10-22 | nfr-xref | chore/ds-26-soft-guard-final | - | - | - | https://github.com/katsuyatanaka1994/sakuratrade/actions/runs/18707651871 |
| sec-review | OK | 0 | | https://github.com/katsuyatanaka1994/sakuratrade/actions/runs/18707747096
| sec-review | OK | 0 | | https://github.com/katsuyatanaka1994/sakuratrade/actions/runs/18707928083
| sec-review | OK | 0 | | https://github.com/katsuyatanaka1994/sakuratrade/actions/runs/18708496073

| 2025-10-22 | nfr-xref | chore/ds-27-ensure-labels | - | - | - | https://github.com/katsuyatanaka1994/sakuratrade/actions/runs/18708493993 |
| sec-review | OK | 0 | | https://github.com/katsuyatanaka1994/sakuratrade/actions/runs/18709379830

| 2025-10-22 | nfr-xref | chore/ds-27-soft-guard-labels | - | - | - | https://github.com/katsuyatanaka1994/sakuratrade/actions/runs/18709337730 |
| sec-review | OK | 0 | | https://github.com/katsuyatanaka1994/sakuratrade/actions/runs/18711683183

| 2025-10-22 | nfr-xref | chore/ds-27-aggregate-checks | - | - | - | https://github.com/katsuyatanaka1994/sakuratrade/actions/runs/18711659587 |
| sec-review | OK | 0 | | https://github.com/katsuyatanaka1994/sakuratrade/actions/runs/18714034307

| 2025-10-22 | nfr-xref | chore/ds-27-alert-perms-fix | - | - | - | https://github.com/katsuyatanaka1994/sakuratrade/actions/runs/18713984267 |
| sec-review | OK | 0 | | https://github.com/katsuyatanaka1994/sakuratrade/actions/runs/18714384525

| 2025-10-22 | nfr-xref | chore/ds-27-alert-hardening | - | - | - | https://github.com/katsuyatanaka1994/sakuratrade/actions/runs/18714350412 |

| 2025-10-22 | nfr-xref | revert-203-chore/ds-27-violation-test-final | - | - | - | https://github.com/katsuyatanaka1994/sakuratrade/actions/runs/18714859877 |

| 2025-10-23 | nfr-xref | chore/ds-27-violation-test-4 | - | - | - | https://github.com/katsuyatanaka1994/sakuratrade/actions/runs/18734293317 |

| 2025-10-23 | nfr-xref | chore/ds-27-violation-fix-final | - | - | - | https://github.com/katsuyatanaka1994/sakuratrade/actions/runs/18734510942 |
| sec-review | OK | 0 | | https://github.com/katsuyatanaka1994/sakuratrade/actions/runs/18734810319

| 2025-10-23 | nfr-xref | chore/docs-ds27-final-spec | - | - | - | https://github.com/katsuyatanaka1994/sakuratrade/actions/runs/18734751796 |
| 2025-10-23 | docsync-check | chore/ds-23-quality-gates | true | 9 | 9 | https://github.com/katsuyatanaka1994/sakuratrade/actions/runs/18737006056 |
| 2025-10-23 | docsync-check | openapi.yaml | true | 9 | 9 | https://github.com/katsuyatanaka1994/sakuratrade/actions/runs/18736999133 |

| 2025-10-23 | nfr-xref | chore/ds-23-quality-gates | - | - | - | https://github.com/katsuyatanaka1994/sakuratrade/actions/runs/18736999122 |
| 2025-10-23 | docsync-check | openapi.yaml | true | 9 | 9 | https://github.com/katsuyatanaka1994/sakuratrade/actions/runs/18738506138 |
| 2025-10-23 | docsync-check | openapi.yaml | true | 9 | 9 | https://github.com/katsuyatanaka1994/sakuratrade/actions/runs/18738295707 |
| 2025-10-23 | docsync-check | chore/ds-23-quality-gates | true | 9 | 9 | https://github.com/katsuyatanaka1994/sakuratrade/actions/runs/18738302299 |

| 2025-10-23 | nfr-xref | chore/ds-23-quality-gates | - | - | - | https://github.com/katsuyatanaka1994/sakuratrade/actions/runs/18738506152 |
| 2025-10-23 | docsync-check | openapi.yaml | true | 9 | 9 | https://github.com/katsuyatanaka1994/sakuratrade/actions/runs/18738591801 |
| 2025-10-23 | docsync-check | chore/ds-23-quality-gates | true | 9 | 9 | https://github.com/katsuyatanaka1994/sakuratrade/actions/runs/18738599073 |
| 2025-10-23 | nfr-xref | chore/ds-23-quality-gates | - | - | - | https://github.com/katsuyatanaka1994/sakuratrade/actions/runs/18738591774 |
<<<<<<< HEAD
| 2025-10-23 | docsync-check | main | true | 9 | 9 | https://github.com/katsuyatanaka1994/sakuratrade/actions/runs/18739007647 |
=======
| 2025-10-23 | docsync-check | openapi.yaml | true | 9 | 9 | https://github.com/katsuyatanaka1994/sakuratrade/actions/runs/18739002119 |
| 2025-10-23 | docsync-check | openapi.yaml | true | 9 | 9 | https://github.com/katsuyatanaka1994/sakuratrade/actions/runs/18738697087 |
>>>>>>> ad41eb0f
<|MERGE_RESOLUTION|>--- conflicted
+++ resolved
@@ -90,9 +90,6 @@
 | 2025-10-23 | docsync-check | openapi.yaml | true | 9 | 9 | https://github.com/katsuyatanaka1994/sakuratrade/actions/runs/18738591801 |
 | 2025-10-23 | docsync-check | chore/ds-23-quality-gates | true | 9 | 9 | https://github.com/katsuyatanaka1994/sakuratrade/actions/runs/18738599073 |
 | 2025-10-23 | nfr-xref | chore/ds-23-quality-gates | - | - | - | https://github.com/katsuyatanaka1994/sakuratrade/actions/runs/18738591774 |
-<<<<<<< HEAD
 | 2025-10-23 | docsync-check | main | true | 9 | 9 | https://github.com/katsuyatanaka1994/sakuratrade/actions/runs/18739007647 |
-=======
 | 2025-10-23 | docsync-check | openapi.yaml | true | 9 | 9 | https://github.com/katsuyatanaka1994/sakuratrade/actions/runs/18739002119 |
-| 2025-10-23 | docsync-check | openapi.yaml | true | 9 | 9 | https://github.com/katsuyatanaka1994/sakuratrade/actions/runs/18738697087 |
->>>>>>> ad41eb0f
+| 2025-10-23 | docsync-check | openapi.yaml | true | 9 | 9 | https://github.com/katsuyatanaka1994/sakuratrade/actions/runs/18738697087 |