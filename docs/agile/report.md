--- conflicted
+++ resolved
@@ -119,9 +119,6 @@
 | 2025-10-24 | nfr-xref | chore/ds-24-relnotes-index-fix | - | - | - | https://github.com/katsuyatanaka1994/sakuratrade/actions/runs/18768007060 |
 
 | 2025-10-24 | nfr-xref | chore/relnotes-test-b | - | - | - | https://github.com/katsuyatanaka1994/sakuratrade/actions/runs/18768212100 |
-<<<<<<< HEAD
 | sec-review | NG | 3 | | https://github.com/katsuyatanaka1994/sakuratrade/actions/runs/18768721817
-=======
 
-| 2025-10-24 | nfr-xref | chore/ds-24-relnotes-loop-fix | - | - | - | https://github.com/katsuyatanaka1994/sakuratrade/actions/runs/18768712032 |
->>>>>>> f77a9808
+| 2025-10-24 | nfr-xref | chore/ds-24-relnotes-loop-fix | - | - | - | https://github.com/katsuyatanaka1994/sakuratrade/actions/runs/18768712032 |