--- conflicted
+++ resolved
@@ -149,9 +149,6 @@
 | 2025-10-24 | nfr-xref | chore/ds-16-guard-finalize | - | - | - | https://github.com/katsuyatanaka1994/sakuratrade/actions/runs/18777795572 |
 
 | 2025-10-24 | nfr-xref | chore/ds16-final-smoke | - | - | - | https://github.com/katsuyatanaka1994/sakuratrade/actions/runs/18778112816 |
-<<<<<<< HEAD
 | sec-review | NG | 3 | | https://github.com/katsuyatanaka1994/sakuratrade/actions/runs/18779501966
-=======
 
-| 2025-10-24 | nfr-xref | chore/ds16-guard-final2 | - | - | - | https://github.com/katsuyatanaka1994/sakuratrade/actions/runs/18779470502 |
->>>>>>> 3475a173
+| 2025-10-24 | nfr-xref | chore/ds16-guard-final2 | - | - | - | https://github.com/katsuyatanaka1994/sakuratrade/actions/runs/18779470502 |