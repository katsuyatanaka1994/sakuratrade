# DocSync Report (weekly)

| Date (JST) | Event | Branch | equal | src_paths | tgt_paths | Run |
|---|---|---|---|---|---|---|
<!-- Initially filled via Actions Summary. Automation to append rows will be added later. -->
| 2025-10-19 | docsync-check | chore/ds-18-agg-smoke | false | 9 | 9 | https://github.com/katsuyatanaka1994/sakuratrade/actions/runs/18627392519 |
| 2025-10-19 | docsync-check | chore/ds-18-green-equal | true | 9 | 9 | https://github.com/katsuyatanaka1994/sakuratrade/actions/runs/18627723311 |
| 2025-10-20 | docsync-check | chore/ds-20-recheck | false | 9 | 9 | https://github.com/katsuyatanaka1994/sakuratrade/actions/runs/18640082369 |
| 2025-10-20 | docsync-check | chore/ds-17-smoke | true | 9 | 9 | https://github.com/katsuyatanaka1994/sakuratrade/actions/runs/18642338340 |
| 2025-10-20 | docsync-check | main | true | 9 | 9 | https://github.com/katsuyatanaka1994/sakuratrade/actions/runs/18646616630 |
| 2025-10-20 | docsync-check | main | true | 9 | 9 | https://github.com/katsuyatanaka1994/sakuratrade/actions/runs/18647828471 |
| 2025-10-20 | docsync-check | openapi.yaml | true | 9 | 9 | https://github.com/katsuyatanaka1994/sakuratrade/actions/runs/18646609922 |
| 2025-10-20 | docsync-check | main | true | 9 | 9 | https://github.com/katsuyatanaka1994/sakuratrade/actions/runs/18647828471 |
| 2025-10-20 | docsync-check | main | true | 9 | 9 | https://github.com/katsuyatanaka1994/sakuratrade/actions/runs/18649392578 |
| 2025-10-21 | docsync-check | main | true | 9 | 9 | https://github.com/katsuyatanaka1994/sakuratrade/actions/runs/18669333843 |
| 2025-10-21 | docsync-check | openapi.yaml | true | 9 | 9 | https://github.com/katsuyatanaka1994/sakuratrade/actions/runs/18669327298 |

| 2025-10-21 | nfr-xref | chore/ds-15-nfr-xref | - | - | - | https://github.com/katsuyatanaka1994/sakuratrade/actions/runs/18669297744 |

| 2025-10-21 | nfr-xref | main | - | - | - | https://github.com/katsuyatanaka1994/sakuratrade/actions/runs/18669990901 |
| 2025-10-21 | docsync-check | openapi.yaml | true | 9 | 9 | https://github.com/katsuyatanaka1994/sakuratrade/actions/runs/18669870468 |
| 2025-10-21 | docsync-check | main | true | 9 | 9 | https://github.com/katsuyatanaka1994/sakuratrade/actions/runs/18669879247 |
| 2025-10-21 | docsync-check | openapi.yaml | true | 9 | 9 | https://github.com/katsuyatanaka1994/sakuratrade/actions/runs/18669839245 |

| 2025-10-21 | nfr-xref | chore/ds-16-nfr-xref-strict-toggle | - | - | - | https://github.com/katsuyatanaka1994/sakuratrade/actions/runs/18669839229 |
| 2025-10-21 | docsync-check | openapi.yaml | true | 9 | 9 | https://github.com/katsuyatanaka1994/sakuratrade/actions/runs/18670898317 |

| 2025-10-21 | nfr-xref | chore/ds-21-report-aggregate | - | - | - | https://github.com/katsuyatanaka1994/sakuratrade/actions/runs/18670772264 |
| sec-review | NG | 5 | https://github.com/katsuyatanaka1994/sakuratrade/actions/runs/18670772300 |
| sec-review | NG | 5 | https://github.com/katsuyatanaka1994/sakuratrade/actions/runs/18671174892 |
| sec-review | NG | 5 | https://github.com/katsuyatanaka1994/sakuratrade/actions/runs/18671126305 |

| 2025-10-21 | nfr-xref | chore/ds-21.2-sec-review-single-pr | - | - | - | https://github.com/katsuyatanaka1994/sakuratrade/actions/runs/18671532084 |
| 2025-10-21 | nfr-xref | chore/ds-21.2-sec-review-single-pr | - | - | - | https://github.com/katsuyatanaka1994/sakuratrade/actions/runs/18671386993 |
| sec-review | NG | 5 | | https://github.com/katsuyatanaka1994/sakuratrade/actions/runs/18671532115
| sec-review | NG | 5 | https://github.com/katsuyatanaka1994/sakuratrade/actions/runs/18671257928 |
| sec-review | NG | 5 | | https://github.com/katsuyatanaka1994/sakuratrade/actions/runs/18671827107
| 2025-10-21 | docsync-check | openapi.yaml | true | 9 | 9 | https://github.com/katsuyatanaka1994/sakuratrade/actions/runs/18677167656 |
| 2025-10-21 | docsync-check | main | true | 9 | 9 | https://github.com/katsuyatanaka1994/sakuratrade/actions/runs/18677179173 |

| 2025-10-21 | nfr-xref | chore/ds-21.1-perms-baseline | - | - | - | https://github.com/katsuyatanaka1994/sakuratrade/actions/runs/18677070914 |
| 2025-10-21 | nfr-xref | chore/ds-21.1-perms-baseline | - | - | - | https://github.com/katsuyatanaka1994/sakuratrade/actions/runs/18676333063 |
| sec-review | OK | 0 | | https://github.com/katsuyatanaka1994/sakuratrade/actions/runs/18677070939
| sec-review | OK | 0 | | https://github.com/katsuyatanaka1994/sakuratrade/actions/runs/18678329641

| 2025-10-21 | nfr-xref | chore/ci-docssync-noop-success | - | - | - | https://github.com/katsuyatanaka1994/sakuratrade/actions/runs/18678329563 |

| 2025-10-22 | nfr-xref | chore/ci-nfr-xref-concurrency-global | - | - | - | https://github.com/katsuyatanaka1994/sakuratrade/actions/runs/18703302321 |
| sec-review | OK | 0 | | https://github.com/katsuyatanaka1994/sakuratrade/actions/runs/18703333176
| sec-review | OK | 0 | | https://github.com/katsuyatanaka1994/sakuratrade/actions/runs/18703524454

| 2025-10-22 | nfr-xref | main | - | - | - | https://github.com/katsuyatanaka1994/sakuratrade/actions/runs/18703524137 |

| 2025-10-22 | nfr-xref | chore/ds-26-soft-guard-final | - | - | - | https://github.com/katsuyatanaka1994/sakuratrade/actions/runs/18707651871 |
| sec-review | OK | 0 | | https://github.com/katsuyatanaka1994/sakuratrade/actions/runs/18707747096
| sec-review | OK | 0 | | https://github.com/katsuyatanaka1994/sakuratrade/actions/runs/18707928083
| sec-review | OK | 0 | | https://github.com/katsuyatanaka1994/sakuratrade/actions/runs/18708496073

| 2025-10-22 | nfr-xref | chore/ds-27-ensure-labels | - | - | - | https://github.com/katsuyatanaka1994/sakuratrade/actions/runs/18708493993 |
| sec-review | OK | 0 | | https://github.com/katsuyatanaka1994/sakuratrade/actions/runs/18709379830

| 2025-10-22 | nfr-xref | chore/ds-27-soft-guard-labels | - | - | - | https://github.com/katsuyatanaka1994/sakuratrade/actions/runs/18709337730 |
| sec-review | OK | 0 | | https://github.com/katsuyatanaka1994/sakuratrade/actions/runs/18711683183

| 2025-10-22 | nfr-xref | chore/ds-27-aggregate-checks | - | - | - | https://github.com/katsuyatanaka1994/sakuratrade/actions/runs/18711659587 |
| sec-review | OK | 0 | | https://github.com/katsuyatanaka1994/sakuratrade/actions/runs/18714034307

| 2025-10-22 | nfr-xref | chore/ds-27-alert-perms-fix | - | - | - | https://github.com/katsuyatanaka1994/sakuratrade/actions/runs/18713984267 |
| sec-review | OK | 0 | | https://github.com/katsuyatanaka1994/sakuratrade/actions/runs/18714384525

| 2025-10-22 | nfr-xref | chore/ds-27-alert-hardening | - | - | - | https://github.com/katsuyatanaka1994/sakuratrade/actions/runs/18714350412 |

| 2025-10-22 | nfr-xref | revert-203-chore/ds-27-violation-test-final | - | - | - | https://github.com/katsuyatanaka1994/sakuratrade/actions/runs/18714859877 |

| 2025-10-23 | nfr-xref | chore/ds-27-violation-test-4 | - | - | - | https://github.com/katsuyatanaka1994/sakuratrade/actions/runs/18734293317 |

| 2025-10-23 | nfr-xref | chore/ds-27-violation-fix-final | - | - | - | https://github.com/katsuyatanaka1994/sakuratrade/actions/runs/18734510942 |
| sec-review | OK | 0 | | https://github.com/katsuyatanaka1994/sakuratrade/actions/runs/18734810319

| 2025-10-23 | nfr-xref | chore/docs-ds27-final-spec | - | - | - | https://github.com/katsuyatanaka1994/sakuratrade/actions/runs/18734751796 |
| 2025-10-23 | docsync-check | chore/ds-23-quality-gates | true | 9 | 9 | https://github.com/katsuyatanaka1994/sakuratrade/actions/runs/18737006056 |
| 2025-10-23 | docsync-check | openapi.yaml | true | 9 | 9 | https://github.com/katsuyatanaka1994/sakuratrade/actions/runs/18736999133 |

| 2025-10-23 | nfr-xref | chore/ds-23-quality-gates | - | - | - | https://github.com/katsuyatanaka1994/sakuratrade/actions/runs/18736999122 |
| 2025-10-23 | docsync-check | openapi.yaml | true | 9 | 9 | https://github.com/katsuyatanaka1994/sakuratrade/actions/runs/18738506138 |
| 2025-10-23 | docsync-check | openapi.yaml | true | 9 | 9 | https://github.com/katsuyatanaka1994/sakuratrade/actions/runs/18738295707 |
| 2025-10-23 | docsync-check | chore/ds-23-quality-gates | true | 9 | 9 | https://github.com/katsuyatanaka1994/sakuratrade/actions/runs/18738302299 |

| 2025-10-23 | nfr-xref | chore/ds-23-quality-gates | - | - | - | https://github.com/katsuyatanaka1994/sakuratrade/actions/runs/18738506152 |
| 2025-10-23 | docsync-check | openapi.yaml | true | 9 | 9 | https://github.com/katsuyatanaka1994/sakuratrade/actions/runs/18738591801 |
| 2025-10-23 | docsync-check | chore/ds-23-quality-gates | true | 9 | 9 | https://github.com/katsuyatanaka1994/sakuratrade/actions/runs/18738599073 |
| 2025-10-23 | nfr-xref | chore/ds-23-quality-gates | - | - | - | https://github.com/katsuyatanaka1994/sakuratrade/actions/runs/18738591774 |
| sec-review | NG | 1 | | https://github.com/katsuyatanaka1994/sakuratrade/actions/runs/18739002113

| 2025-10-23 | nfr-xref | chore/ds-23-quality-gates | - | - | - | https://github.com/katsuyatanaka1994/sakuratrade/actions/runs/18738932679 |
| 2025-10-23 | docsync-check | main | true | 9 | 9 | https://github.com/katsuyatanaka1994/sakuratrade/actions/runs/18739007647 |
| 2025-10-23 | docsync-check | openapi.yaml | true | 9 | 9 | https://github.com/katsuyatanaka1994/sakuratrade/actions/runs/18739002119 |
| 2025-10-23 | docsync-check | openapi.yaml | true | 9 | 9 | https://github.com/katsuyatanaka1994/sakuratrade/actions/runs/18738697087 |
| sec-review | NG | 2 | | https://github.com/katsuyatanaka1994/sakuratrade/actions/runs/18742678549

| 2025-10-23 | nfr-xref | feat/ds-22-node-poc | - | - | - | https://github.com/katsuyatanaka1994/sakuratrade/actions/runs/18742565411 |
| 2025-10-23 | docsync-check | main | true | 9 | 9 | https://github.com/katsuyatanaka1994/sakuratrade/actions/runs/18742687889 |
| 2025-10-23 | docsync-check | openapi.yaml | true | 9 | 9 | https://github.com/katsuyatanaka1994/sakuratrade/actions/runs/18742678550 |
| sec-review | NG | 2 | | https://github.com/katsuyatanaka1994/sakuratrade/actions/runs/18744644082
| 2025-10-23 | docsync-check | fix/ds-22-secure-url | true | 9 | 9 | https://github.com/katsuyatanaka1994/sakuratrade/actions/runs/18743601025 |

| 2025-10-23 | nfr-xref | fix/ds-22-workflow-header | - | - | - | https://github.com/katsuyatanaka1994/sakuratrade/actions/runs/18744631001 |
| 2025-10-23 | docsync-check | openapi.yaml | true | 9 | 9 | https://github.com/katsuyatanaka1994/sakuratrade/actions/runs/18743604218 |
| sec-review | NG | 2 | | https://github.com/katsuyatanaka1994/sakuratrade/actions/runs/18765677287

| 2025-10-24 | nfr-xref | fix/ds-22-pin-ubuntu2204 | - | - | - | https://github.com/katsuyatanaka1994/sakuratrade/actions/runs/18765662311 |
| sec-review | NG | 2 | | https://github.com/katsuyatanaka1994/sakuratrade/actions/runs/18765961883

| 2025-10-24 | nfr-xref | chore/ds-22-postclean | - | - | - | https://github.com/katsuyatanaka1994/sakuratrade/actions/runs/18765960420 |

| 2025-10-24 | nfr-xref | feat/ds-25-core-docs | - | - | - | https://github.com/katsuyatanaka1994/sakuratrade/actions/runs/18766810662 |
| sec-review | NG | 3 | | https://github.com/katsuyatanaka1994/sakuratrade/actions/runs/18768057724

| 2025-10-24 | nfr-xref | chore/ds-24-relnotes-index-fix | - | - | - | https://github.com/katsuyatanaka1994/sakuratrade/actions/runs/18768007060 |

| 2025-10-24 | nfr-xref | chore/relnotes-test-b | - | - | - | https://github.com/katsuyatanaka1994/sakuratrade/actions/runs/18768212100 |
| sec-review | NG | 3 | | https://github.com/katsuyatanaka1994/sakuratrade/actions/runs/18768721817

| 2025-10-24 | nfr-xref | chore/ds-24-relnotes-loop-fix | - | - | - | https://github.com/katsuyatanaka1994/sakuratrade/actions/runs/18768712032 |

| 2025-10-24 | nfr-xref | chore/relnotes-automerge-smoke | - | - | - | https://github.com/katsuyatanaka1994/sakuratrade/actions/runs/18768806418 |
| sec-review | NG | 3 | | https://github.com/katsuyatanaka1994/sakuratrade/actions/runs/18769411007

| 2025-10-24 | nfr-xref | chore/ds-24-release-notes-manual | - | - | - | https://github.com/katsuyatanaka1994/sakuratrade/actions/runs/18769402793 |
| sec-review | NG | 3 | | https://github.com/katsuyatanaka1994/sakuratrade/actions/runs/18771988067

| 2025-10-24 | nfr-xref | feat/ds-16-fail-handling | - | - | - | https://github.com/katsuyatanaka1994/sakuratrade/actions/runs/18771953498 |
| sec-review | NG | 3 | | https://github.com/katsuyatanaka1994/sakuratrade/actions/runs/18773317049

| 2025-10-24 | nfr-xref | chore/ds16-check-docs | - | - | - | https://github.com/katsuyatanaka1994/sakuratrade/actions/runs/18772999869 |

| 2025-10-24 | nfr-xref | chore/ds16-recheck-xref-only | - | - | - | https://github.com/katsuyatanaka1994/sakuratrade/actions/runs/18774032874 |

| 2025-10-24 | nfr-xref | chore/ds-16-triage-removal-to-guard | - | - | - | https://github.com/katsuyatanaka1994/sakuratrade/actions/runs/18774540231 |

| 2025-10-24 | nfr-xref | chore/ds-16-guard-checkname-fix | - | - | - | https://github.com/katsuyatanaka1994/sakuratrade/actions/runs/18775179179 |
| sec-review | NG | 3 | | https://github.com/katsuyatanaka1994/sakuratrade/actions/runs/18777389339

| 2025-10-24 | nfr-xref | chore/ds-16-guard-pr-resolve | - | - | - | https://github.com/katsuyatanaka1994/sakuratrade/actions/runs/18777328117 |

| 2025-10-24 | nfr-xref | chore/ds16-smoke-2step | - | - | - | https://github.com/katsuyatanaka1994/sakuratrade/actions/runs/18777546988 |
| sec-review | NG | 3 | | https://github.com/katsuyatanaka1994/sakuratrade/actions/runs/18777832546

| 2025-10-24 | nfr-xref | chore/ds-16-guard-finalize | - | - | - | https://github.com/katsuyatanaka1994/sakuratrade/actions/runs/18777795572 |

| 2025-10-24 | nfr-xref | chore/ds16-final-smoke | - | - | - | https://github.com/katsuyatanaka1994/sakuratrade/actions/runs/18778112816 |
| sec-review | NG | 3 | | https://github.com/katsuyatanaka1994/sakuratrade/actions/runs/18779501966

| 2025-10-24 | nfr-xref | chore/ds16-guard-final2 | - | - | - | https://github.com/katsuyatanaka1994/sakuratrade/actions/runs/18779470502 |

| 2025-10-24 | nfr-xref | chore/ds16-guard-smoke | - | - | - | https://github.com/katsuyatanaka1994/sakuratrade/actions/runs/18779640941 |
| sec-review | NG | 3 | | https://github.com/katsuyatanaka1994/sakuratrade/actions/runs/18796216699

| 2025-10-25 | nfr-xref | revert-318-chore/ds16-ds27-fallback-hotfix | - | - | - | https://github.com/katsuyatanaka1994/sakuratrade/actions/runs/18796664992 |
| sec-review | NG | 3 | | https://github.com/katsuyatanaka1994/sakuratrade/actions/runs/18796805998

| 2025-10-25 | nfr-xref | chore/ds16-guard-changedDocs | - | - | - | https://github.com/katsuyatanaka1994/sakuratrade/actions/runs/18796780355 |

| 2025-10-25 | nfr-xref | chore/guard-check-nodocs | - | - | - | https://github.com/katsuyatanaka1994/sakuratrade/actions/runs/18797560671 |
<<<<<<< HEAD
| sec-review | NG | 3 | | https://github.com/katsuyatanaka1994/sakuratrade/actions/runs/18798767041
=======

| 2025-10-25 | nfr-xref | chore/ds16-observe-rollout | - | - | - | https://github.com/katsuyatanaka1994/sakuratrade/actions/runs/18798528930 |
>>>>>>> 70353aaa
<|MERGE_RESOLUTION|>--- conflicted
+++ resolved
@@ -162,9 +162,6 @@
 | 2025-10-25 | nfr-xref | chore/ds16-guard-changedDocs | - | - | - | https://github.com/katsuyatanaka1994/sakuratrade/actions/runs/18796780355 |
 
 | 2025-10-25 | nfr-xref | chore/guard-check-nodocs | - | - | - | https://github.com/katsuyatanaka1994/sakuratrade/actions/runs/18797560671 |
-<<<<<<< HEAD
 | sec-review | NG | 3 | | https://github.com/katsuyatanaka1994/sakuratrade/actions/runs/18798767041
-=======
 
-| 2025-10-25 | nfr-xref | chore/ds16-observe-rollout | - | - | - | https://github.com/katsuyatanaka1994/sakuratrade/actions/runs/18798528930 |
->>>>>>> 70353aaa
+| 2025-10-25 | nfr-xref | chore/ds16-observe-rollout | - | - | - | https://github.com/katsuyatanaka1994/sakuratrade/actions/runs/18798528930 |