--- conflicted
+++ resolved
@@ -47,9 +47,6 @@
 
 | 2025-10-22 | nfr-xref | chore/ci-nfr-xref-concurrency-global | - | - | - | https://github.com/katsuyatanaka1994/sakuratrade/actions/runs/18703302321 |
 | sec-review | OK | 0 | | https://github.com/katsuyatanaka1994/sakuratrade/actions/runs/18703333176
-<<<<<<< HEAD
 | sec-review | OK | 0 | | https://github.com/katsuyatanaka1994/sakuratrade/actions/runs/18703524454
-=======
 
-| 2025-10-22 | nfr-xref | main | - | - | - | https://github.com/katsuyatanaka1994/sakuratrade/actions/runs/18703524137 |
->>>>>>> 28e96bb5
+| 2025-10-22 | nfr-xref | main | - | - | - | https://github.com/katsuyatanaka1994/sakuratrade/actions/runs/18703524137 |