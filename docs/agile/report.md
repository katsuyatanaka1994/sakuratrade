# DocSync Report (weekly)

| Date (JST) | Event | Branch | equal | src_paths | tgt_paths | Run |
|---|---|---|---|---|---|---|
<!-- Initially filled via Actions Summary. Automation to append rows will be added later. -->
| 2025-10-19 | docsync-check | chore/ds-18-agg-smoke | false | 9 | 9 | https://github.com/katsuyatanaka1994/sakuratrade/actions/runs/18627392519 |
| 2025-10-19 | docsync-check | chore/ds-18-green-equal | true | 9 | 9 | https://github.com/katsuyatanaka1994/sakuratrade/actions/runs/18627723311 |
| 2025-10-20 | docsync-check | chore/ds-20-recheck | false | 9 | 9 | https://github.com/katsuyatanaka1994/sakuratrade/actions/runs/18640082369 |
| 2025-10-20 | docsync-check | chore/ds-17-smoke | true | 9 | 9 | https://github.com/katsuyatanaka1994/sakuratrade/actions/runs/18642338340 |
| 2025-10-20 | docsync-check | main | true | 9 | 9 | https://github.com/katsuyatanaka1994/sakuratrade/actions/runs/18646616630 |
| 2025-10-20 | docsync-check | main | true | 9 | 9 | https://github.com/katsuyatanaka1994/sakuratrade/actions/runs/18647828471 |
| 2025-10-20 | docsync-check | openapi.yaml | true | 9 | 9 | https://github.com/katsuyatanaka1994/sakuratrade/actions/runs/18646609922 |
| 2025-10-20 | docsync-check | main | true | 9 | 9 | https://github.com/katsuyatanaka1994/sakuratrade/actions/runs/18647828471 |
| 2025-10-20 | docsync-check | main | true | 9 | 9 | https://github.com/katsuyatanaka1994/sakuratrade/actions/runs/18649392578 |
| 2025-10-21 | docsync-check | main | true | 9 | 9 | https://github.com/katsuyatanaka1994/sakuratrade/actions/runs/18669333843 |
| 2025-10-21 | docsync-check | openapi.yaml | true | 9 | 9 | https://github.com/katsuyatanaka1994/sakuratrade/actions/runs/18669327298 |

| 2025-10-21 | nfr-xref | chore/ds-15-nfr-xref | - | - | - | https://github.com/katsuyatanaka1994/sakuratrade/actions/runs/18669297744 |

| 2025-10-21 | nfr-xref | main | - | - | - | https://github.com/katsuyatanaka1994/sakuratrade/actions/runs/18669990901 |
| 2025-10-21 | docsync-check | openapi.yaml | true | 9 | 9 | https://github.com/katsuyatanaka1994/sakuratrade/actions/runs/18669870468 |
| 2025-10-21 | docsync-check | main | true | 9 | 9 | https://github.com/katsuyatanaka1994/sakuratrade/actions/runs/18669879247 |
| 2025-10-21 | docsync-check | openapi.yaml | true | 9 | 9 | https://github.com/katsuyatanaka1994/sakuratrade/actions/runs/18669839245 |

| 2025-10-21 | nfr-xref | chore/ds-16-nfr-xref-strict-toggle | - | - | - | https://github.com/katsuyatanaka1994/sakuratrade/actions/runs/18669839229 |
| 2025-10-21 | docsync-check | openapi.yaml | true | 9 | 9 | https://github.com/katsuyatanaka1994/sakuratrade/actions/runs/18670898317 |

| 2025-10-21 | nfr-xref | chore/ds-21-report-aggregate | - | - | - | https://github.com/katsuyatanaka1994/sakuratrade/actions/runs/18670772264 |
| sec-review | NG | 5 | https://github.com/katsuyatanaka1994/sakuratrade/actions/runs/18670772300 |
| sec-review | NG | 5 | https://github.com/katsuyatanaka1994/sakuratrade/actions/runs/18671174892 |
| sec-review | NG | 5 | https://github.com/katsuyatanaka1994/sakuratrade/actions/runs/18671126305 |

| 2025-10-21 | nfr-xref | chore/ds-21.2-sec-review-single-pr | - | - | - | https://github.com/katsuyatanaka1994/sakuratrade/actions/runs/18671532084 |
| 2025-10-21 | nfr-xref | chore/ds-21.2-sec-review-single-pr | - | - | - | https://github.com/katsuyatanaka1994/sakuratrade/actions/runs/18671386993 |
| sec-review | NG | 5 | | https://github.com/katsuyatanaka1994/sakuratrade/actions/runs/18671532115
| sec-review | NG | 5 | https://github.com/katsuyatanaka1994/sakuratrade/actions/runs/18671257928 |
| sec-review | NG | 5 | | https://github.com/katsuyatanaka1994/sakuratrade/actions/runs/18671827107
| 2025-10-21 | docsync-check | openapi.yaml | true | 9 | 9 | https://github.com/katsuyatanaka1994/sakuratrade/actions/runs/18677167656 |
| 2025-10-21 | docsync-check | main | true | 9 | 9 | https://github.com/katsuyatanaka1994/sakuratrade/actions/runs/18677179173 |

| 2025-10-21 | nfr-xref | chore/ds-21.1-perms-baseline | - | - | - | https://github.com/katsuyatanaka1994/sakuratrade/actions/runs/18677070914 |
| 2025-10-21 | nfr-xref | chore/ds-21.1-perms-baseline | - | - | - | https://github.com/katsuyatanaka1994/sakuratrade/actions/runs/18676333063 |
| sec-review | OK | 0 | | https://github.com/katsuyatanaka1994/sakuratrade/actions/runs/18677070939
| sec-review | OK | 0 | | https://github.com/katsuyatanaka1994/sakuratrade/actions/runs/18678329641

| 2025-10-21 | nfr-xref | chore/ci-docssync-noop-success | - | - | - | https://github.com/katsuyatanaka1994/sakuratrade/actions/runs/18678329563 |

| 2025-10-22 | nfr-xref | chore/ci-nfr-xref-concurrency-global | - | - | - | https://github.com/katsuyatanaka1994/sakuratrade/actions/runs/18703302321 |
| sec-review | OK | 0 | | https://github.com/katsuyatanaka1994/sakuratrade/actions/runs/18703333176
| sec-review | OK | 0 | | https://github.com/katsuyatanaka1994/sakuratrade/actions/runs/18703524454

| 2025-10-22 | nfr-xref | main | - | - | - | https://github.com/katsuyatanaka1994/sakuratrade/actions/runs/18703524137 |

| 2025-10-22 | nfr-xref | chore/ds-26-soft-guard-final | - | - | - | https://github.com/katsuyatanaka1994/sakuratrade/actions/runs/18707651871 |
| sec-review | OK | 0 | | https://github.com/katsuyatanaka1994/sakuratrade/actions/runs/18707747096
| sec-review | OK | 0 | | https://github.com/katsuyatanaka1994/sakuratrade/actions/runs/18707928083
| sec-review | OK | 0 | | https://github.com/katsuyatanaka1994/sakuratrade/actions/runs/18708496073

| 2025-10-22 | nfr-xref | chore/ds-27-ensure-labels | - | - | - | https://github.com/katsuyatanaka1994/sakuratrade/actions/runs/18708493993 |
| sec-review | OK | 0 | | https://github.com/katsuyatanaka1994/sakuratrade/actions/runs/18709379830

| 2025-10-22 | nfr-xref | chore/ds-27-soft-guard-labels | - | - | - | https://github.com/katsuyatanaka1994/sakuratrade/actions/runs/18709337730 |
| sec-review | OK | 0 | | https://github.com/katsuyatanaka1994/sakuratrade/actions/runs/18711683183

| 2025-10-22 | nfr-xref | chore/ds-27-aggregate-checks | - | - | - | https://github.com/katsuyatanaka1994/sakuratrade/actions/runs/18711659587 |
| sec-review | OK | 0 | | https://github.com/katsuyatanaka1994/sakuratrade/actions/runs/18714034307

| 2025-10-22 | nfr-xref | chore/ds-27-alert-perms-fix | - | - | - | https://github.com/katsuyatanaka1994/sakuratrade/actions/runs/18713984267 |
| sec-review | OK | 0 | | https://github.com/katsuyatanaka1994/sakuratrade/actions/runs/18714384525

| 2025-10-22 | nfr-xref | chore/ds-27-alert-hardening | - | - | - | https://github.com/katsuyatanaka1994/sakuratrade/actions/runs/18714350412 |

| 2025-10-22 | nfr-xref | revert-203-chore/ds-27-violation-test-final | - | - | - | https://github.com/katsuyatanaka1994/sakuratrade/actions/runs/18714859877 |

| 2025-10-23 | nfr-xref | chore/ds-27-violation-test-4 | - | - | - | https://github.com/katsuyatanaka1994/sakuratrade/actions/runs/18734293317 |

| 2025-10-23 | nfr-xref | chore/ds-27-violation-fix-final | - | - | - | https://github.com/katsuyatanaka1994/sakuratrade/actions/runs/18734510942 |
| sec-review | OK | 0 | | https://github.com/katsuyatanaka1994/sakuratrade/actions/runs/18734810319

| 2025-10-23 | nfr-xref | chore/docs-ds27-final-spec | - | - | - | https://github.com/katsuyatanaka1994/sakuratrade/actions/runs/18734751796 |
| 2025-10-23 | docsync-check | chore/ds-23-quality-gates | true | 9 | 9 | https://github.com/katsuyatanaka1994/sakuratrade/actions/runs/18737006056 |
| 2025-10-23 | docsync-check | openapi.yaml | true | 9 | 9 | https://github.com/katsuyatanaka1994/sakuratrade/actions/runs/18736999133 |

| 2025-10-23 | nfr-xref | chore/ds-23-quality-gates | - | - | - | https://github.com/katsuyatanaka1994/sakuratrade/actions/runs/18736999122 |
| 2025-10-23 | docsync-check | openapi.yaml | true | 9 | 9 | https://github.com/katsuyatanaka1994/sakuratrade/actions/runs/18738506138 |
| 2025-10-23 | docsync-check | openapi.yaml | true | 9 | 9 | https://github.com/katsuyatanaka1994/sakuratrade/actions/runs/18738295707 |
| 2025-10-23 | docsync-check | chore/ds-23-quality-gates | true | 9 | 9 | https://github.com/katsuyatanaka1994/sakuratrade/actions/runs/18738302299 |

| 2025-10-23 | nfr-xref | chore/ds-23-quality-gates | - | - | - | https://github.com/katsuyatanaka1994/sakuratrade/actions/runs/18738506152 |
| 2025-10-23 | docsync-check | openapi.yaml | true | 9 | 9 | https://github.com/katsuyatanaka1994/sakuratrade/actions/runs/18738591801 |
| 2025-10-23 | docsync-check | chore/ds-23-quality-gates | true | 9 | 9 | https://github.com/katsuyatanaka1994/sakuratrade/actions/runs/18738599073 |
| 2025-10-23 | nfr-xref | chore/ds-23-quality-gates | - | - | - | https://github.com/katsuyatanaka1994/sakuratrade/actions/runs/18738591774 |
| sec-review | NG | 1 | | https://github.com/katsuyatanaka1994/sakuratrade/actions/runs/18739002113

| 2025-10-23 | nfr-xref | chore/ds-23-quality-gates | - | - | - | https://github.com/katsuyatanaka1994/sakuratrade/actions/runs/18738932679 |
| 2025-10-23 | docsync-check | main | true | 9 | 9 | https://github.com/katsuyatanaka1994/sakuratrade/actions/runs/18739007647 |
| 2025-10-23 | docsync-check | openapi.yaml | true | 9 | 9 | https://github.com/katsuyatanaka1994/sakuratrade/actions/runs/18739002119 |
| 2025-10-23 | docsync-check | openapi.yaml | true | 9 | 9 | https://github.com/katsuyatanaka1994/sakuratrade/actions/runs/18738697087 |
| sec-review | NG | 2 | | https://github.com/katsuyatanaka1994/sakuratrade/actions/runs/18742678549

| 2025-10-23 | nfr-xref | feat/ds-22-node-poc | - | - | - | https://github.com/katsuyatanaka1994/sakuratrade/actions/runs/18742565411 |
| 2025-10-23 | docsync-check | main | true | 9 | 9 | https://github.com/katsuyatanaka1994/sakuratrade/actions/runs/18742687889 |
| 2025-10-23 | docsync-check | openapi.yaml | true | 9 | 9 | https://github.com/katsuyatanaka1994/sakuratrade/actions/runs/18742678550 |
| sec-review | NG | 2 | | https://github.com/katsuyatanaka1994/sakuratrade/actions/runs/18744644082
| 2025-10-23 | docsync-check | fix/ds-22-secure-url | true | 9 | 9 | https://github.com/katsuyatanaka1994/sakuratrade/actions/runs/18743601025 |

| 2025-10-23 | nfr-xref | fix/ds-22-workflow-header | - | - | - | https://github.com/katsuyatanaka1994/sakuratrade/actions/runs/18744631001 |
| 2025-10-23 | docsync-check | openapi.yaml | true | 9 | 9 | https://github.com/katsuyatanaka1994/sakuratrade/actions/runs/18743604218 |
| sec-review | NG | 2 | | https://github.com/katsuyatanaka1994/sakuratrade/actions/runs/18765677287

| 2025-10-24 | nfr-xref | fix/ds-22-pin-ubuntu2204 | - | - | - | https://github.com/katsuyatanaka1994/sakuratrade/actions/runs/18765662311 |
| sec-review | NG | 2 | | https://github.com/katsuyatanaka1994/sakuratrade/actions/runs/18765961883

| 2025-10-24 | nfr-xref | chore/ds-22-postclean | - | - | - | https://github.com/katsuyatanaka1994/sakuratrade/actions/runs/18765960420 |

| 2025-10-24 | nfr-xref | feat/ds-25-core-docs | - | - | - | https://github.com/katsuyatanaka1994/sakuratrade/actions/runs/18766810662 |
| sec-review | NG | 3 | | https://github.com/katsuyatanaka1994/sakuratrade/actions/runs/18768057724

| 2025-10-24 | nfr-xref | chore/ds-24-relnotes-index-fix | - | - | - | https://github.com/katsuyatanaka1994/sakuratrade/actions/runs/18768007060 |

| 2025-10-24 | nfr-xref | chore/relnotes-test-b | - | - | - | https://github.com/katsuyatanaka1994/sakuratrade/actions/runs/18768212100 |
| sec-review | NG | 3 | | https://github.com/katsuyatanaka1994/sakuratrade/actions/runs/18768721817

| 2025-10-24 | nfr-xref | chore/ds-24-relnotes-loop-fix | - | - | - | https://github.com/katsuyatanaka1994/sakuratrade/actions/runs/18768712032 |

| 2025-10-24 | nfr-xref | chore/relnotes-automerge-smoke | - | - | - | https://github.com/katsuyatanaka1994/sakuratrade/actions/runs/18768806418 |
| sec-review | NG | 3 | | https://github.com/katsuyatanaka1994/sakuratrade/actions/runs/18769411007

| 2025-10-24 | nfr-xref | chore/ds-24-release-notes-manual | - | - | - | https://github.com/katsuyatanaka1994/sakuratrade/actions/runs/18769402793 |
| sec-review | NG | 3 | | https://github.com/katsuyatanaka1994/sakuratrade/actions/runs/18771988067

| 2025-10-24 | nfr-xref | feat/ds-16-fail-handling | - | - | - | https://github.com/katsuyatanaka1994/sakuratrade/actions/runs/18771953498 |
| sec-review | NG | 3 | | https://github.com/katsuyatanaka1994/sakuratrade/actions/runs/18773317049

| 2025-10-24 | nfr-xref | chore/ds16-check-docs | - | - | - | https://github.com/katsuyatanaka1994/sakuratrade/actions/runs/18772999869 |

| 2025-10-24 | nfr-xref | chore/ds16-recheck-xref-only | - | - | - | https://github.com/katsuyatanaka1994/sakuratrade/actions/runs/18774032874 |

| 2025-10-24 | nfr-xref | chore/ds-16-triage-removal-to-guard | - | - | - | https://github.com/katsuyatanaka1994/sakuratrade/actions/runs/18774540231 |

| 2025-10-24 | nfr-xref | chore/ds-16-guard-checkname-fix | - | - | - | https://github.com/katsuyatanaka1994/sakuratrade/actions/runs/18775179179 |
| sec-review | NG | 3 | | https://github.com/katsuyatanaka1994/sakuratrade/actions/runs/18777389339

| 2025-10-24 | nfr-xref | chore/ds-16-guard-pr-resolve | - | - | - | https://github.com/katsuyatanaka1994/sakuratrade/actions/runs/18777328117 |

| 2025-10-24 | nfr-xref | chore/ds16-smoke-2step | - | - | - | https://github.com/katsuyatanaka1994/sakuratrade/actions/runs/18777546988 |
| sec-review | NG | 3 | | https://github.com/katsuyatanaka1994/sakuratrade/actions/runs/18777832546

| 2025-10-24 | nfr-xref | chore/ds-16-guard-finalize | - | - | - | https://github.com/katsuyatanaka1994/sakuratrade/actions/runs/18777795572 |

| 2025-10-24 | nfr-xref | chore/ds16-final-smoke | - | - | - | https://github.com/katsuyatanaka1994/sakuratrade/actions/runs/18778112816 |
| sec-review | NG | 3 | | https://github.com/katsuyatanaka1994/sakuratrade/actions/runs/18779501966

| 2025-10-24 | nfr-xref | chore/ds16-guard-final2 | - | - | - | https://github.com/katsuyatanaka1994/sakuratrade/actions/runs/18779470502 |

| 2025-10-24 | nfr-xref | chore/ds16-guard-smoke | - | - | - | https://github.com/katsuyatanaka1994/sakuratrade/actions/runs/18779640941 |
| sec-review | NG | 3 | | https://github.com/katsuyatanaka1994/sakuratrade/actions/runs/18796216699

| 2025-10-25 | nfr-xref | revert-318-chore/ds16-ds27-fallback-hotfix | - | - | - | https://github.com/katsuyatanaka1994/sakuratrade/actions/runs/18796664992 |
| sec-review | NG | 3 | | https://github.com/katsuyatanaka1994/sakuratrade/actions/runs/18796805998

| 2025-10-25 | nfr-xref | chore/ds16-guard-changedDocs | - | - | - | https://github.com/katsuyatanaka1994/sakuratrade/actions/runs/18796780355 |

| 2025-10-25 | nfr-xref | chore/guard-check-nodocs | - | - | - | https://github.com/katsuyatanaka1994/sakuratrade/actions/runs/18797560671 |
| sec-review | NG | 3 | | https://github.com/katsuyatanaka1994/sakuratrade/actions/runs/18798767041

| 2025-10-25 | nfr-xref | chore/ds16-observe-rollout | - | - | - | https://github.com/katsuyatanaka1994/sakuratrade/actions/runs/18798528930 |
| sec-review | NG | 4 | | https://github.com/katsuyatanaka1994/sakuratrade/actions/runs/18800347598

| 2025-10-25 | nfr-xref | chore/ds16-cleanup-harden | - | - | - | https://github.com/katsuyatanaka1994/sakuratrade/actions/runs/18800331483 |

| 2025-10-25 | nfr-xref | chore/ds16-cleanup-harden | - | - | - | https://github.com/katsuyatanaka1994/sakuratrade/actions/runs/18800664375 |

| 2025-10-25 | nfr-xref | chore/ds16-observe-rollup | - | - | - | https://github.com/katsuyatanaka1994/sakuratrade/actions/runs/18802458618 |

| 2025-10-25 | nfr-xref | chore/ds16-cleanup-merge-ref | - | - | - | https://github.com/katsuyatanaka1994/sakuratrade/actions/runs/18802789151 |

| 2025-10-26 | nfr-xref | fixdocs-sync/sec-review | - | - | - | https://github.com/katsuyatanaka1994/sakuratrade/actions/runs/18817362713 |
| sec-review | NG | 3 | | https://github.com/katsuyatanaka1994/sakuratrade/actions/runs/18817379616
| sec-review | NG | 5 | | https://github.com/katsuyatanaka1994/sakuratrade/actions/runs/18831824430

| 2025-10-27 | nfr-xref | main | - | - | - | https://github.com/katsuyatanaka1994/sakuratrade/actions/runs/18831846790 |

| 2025-10-27 | nfr-xref | main | - | - | - | https://github.com/katsuyatanaka1994/sakuratrade/actions/runs/18832167306 |

| 2025-10-27 | nfr-xref | main | - | - | - | https://github.com/katsuyatanaka1994/sakuratrade/actions/runs/18832234207 |

| 2025-10-27 | nfr-xref | main | - | - | - | https://github.com/katsuyatanaka1994/sakuratrade/actions/runs/18832261293 |

| 2025-10-27 | nfr-xref | main | - | - | - | https://github.com/katsuyatanaka1994/sakuratrade/actions/runs/18832374003 |

| 2025-10-28 | nfr-xref | main | - | - | - | https://github.com/katsuyatanaka1994/sakuratrade/actions/runs/18862312308 |
<<<<<<< HEAD
| 2025-10-28 | docsync-check | openapi.yaml | true | 9 | 9 | https://github.com/katsuyatanaka1994/sakuratrade/actions/runs/18867359988 |
=======

| 2025-10-28 | nfr-xref | main | - | - | - | https://github.com/katsuyatanaka1994/sakuratrade/actions/runs/18867360014 |
>>>>>>> d36b731c
<|MERGE_RESOLUTION|>--- conflicted
+++ resolved
@@ -190,9 +190,6 @@
 | 2025-10-27 | nfr-xref | main | - | - | - | https://github.com/katsuyatanaka1994/sakuratrade/actions/runs/18832374003 |
 
 | 2025-10-28 | nfr-xref | main | - | - | - | https://github.com/katsuyatanaka1994/sakuratrade/actions/runs/18862312308 |
-<<<<<<< HEAD
 | 2025-10-28 | docsync-check | openapi.yaml | true | 9 | 9 | https://github.com/katsuyatanaka1994/sakuratrade/actions/runs/18867359988 |
-=======
 
-| 2025-10-28 | nfr-xref | main | - | - | - | https://github.com/katsuyatanaka1994/sakuratrade/actions/runs/18867360014 |
->>>>>>> d36b731c
+| 2025-10-28 | nfr-xref | main | - | - | - | https://github.com/katsuyatanaka1994/sakuratrade/actions/runs/18867360014 |