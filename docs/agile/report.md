--- conflicted
+++ resolved
@@ -190,11 +190,8 @@
 | 2025-10-27 | nfr-xref | main | - | - | - | https://github.com/katsuyatanaka1994/sakuratrade/actions/runs/18832374003 |
 
 | 2025-10-28 | nfr-xref | main | - | - | - | https://github.com/katsuyatanaka1994/sakuratrade/actions/runs/18862312308 |
-<<<<<<< HEAD
 | sec-review | NG | 5 | | https://github.com/katsuyatanaka1994/sakuratrade/actions/runs/18867360003
-=======
 | 2025-10-28 | docsync-check | feature/pl-2-plan-cli | true | 9 | 9 | https://github.com/katsuyatanaka1994/sakuratrade/actions/runs/18865465495 |
 | 2025-10-28 | docsync-check | openapi.yaml | true | 9 | 9 | https://github.com/katsuyatanaka1994/sakuratrade/actions/runs/18867359988 |
 
-| 2025-10-28 | nfr-xref | main | - | - | - | https://github.com/katsuyatanaka1994/sakuratrade/actions/runs/18867360014 |
->>>>>>> af3dcff0
+| 2025-10-28 | nfr-xref | main | - | - | - | https://github.com/katsuyatanaka1994/sakuratrade/actions/runs/18867360014 |