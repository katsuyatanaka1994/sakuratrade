--- conflicted
+++ resolved
@@ -78,9 +78,6 @@
 | sec-review | OK | 0 | | https://github.com/katsuyatanaka1994/sakuratrade/actions/runs/18734810319
 
 | 2025-10-23 | nfr-xref | chore/docs-ds27-final-spec | - | - | - | https://github.com/katsuyatanaka1994/sakuratrade/actions/runs/18734751796 |
-<<<<<<< HEAD
 | 2025-10-23 | docsync-check | openapi.yaml | true | 9 | 9 | https://github.com/katsuyatanaka1994/sakuratrade/actions/runs/18736999133 |
-=======
 
-| 2025-10-23 | nfr-xref | chore/ds-23-quality-gates | - | - | - | https://github.com/katsuyatanaka1994/sakuratrade/actions/runs/18736999122 |
->>>>>>> e09b8ec0
+| 2025-10-23 | nfr-xref | chore/ds-23-quality-gates | - | - | - | https://github.com/katsuyatanaka1994/sakuratrade/actions/runs/18736999122 |