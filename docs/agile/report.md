--- conflicted
+++ resolved
@@ -57,9 +57,6 @@
 | sec-review | OK | 0 | | https://github.com/katsuyatanaka1994/sakuratrade/actions/runs/18708496073
 
 | 2025-10-22 | nfr-xref | chore/ds-27-ensure-labels | - | - | - | https://github.com/katsuyatanaka1994/sakuratrade/actions/runs/18708493993 |
-<<<<<<< HEAD
 | sec-review | OK | 0 | | https://github.com/katsuyatanaka1994/sakuratrade/actions/runs/18709379830
-=======
 
-| 2025-10-22 | nfr-xref | chore/ds-27-soft-guard-labels | - | - | - | https://github.com/katsuyatanaka1994/sakuratrade/actions/runs/18709337730 |
->>>>>>> 2bad48ef
+| 2025-10-22 | nfr-xref | chore/ds-27-soft-guard-labels | - | - | - | https://github.com/katsuyatanaka1994/sakuratrade/actions/runs/18709337730 |