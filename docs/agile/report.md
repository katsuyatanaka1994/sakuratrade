# DocSync Report (weekly)

| Date (JST) | Event | Branch | equal | src_paths | tgt_paths | Run |
|---|---|---|---|---|---|---|
<!-- Initially filled via Actions Summary. Automation to append rows will be added later. -->
| 2025-10-19 | docsync-check | chore/ds-18-agg-smoke | false | 9 | 9 | https://github.com/katsuyatanaka1994/sakuratrade/actions/runs/18627392519 |
| 2025-10-19 | docsync-check | chore/ds-18-green-equal | true | 9 | 9 | https://github.com/katsuyatanaka1994/sakuratrade/actions/runs/18627723311 |
| 2025-10-20 | docsync-check | chore/ds-20-recheck | false | 9 | 9 | https://github.com/katsuyatanaka1994/sakuratrade/actions/runs/18640082369 |
| 2025-10-20 | docsync-check | chore/ds-17-smoke | true | 9 | 9 | https://github.com/katsuyatanaka1994/sakuratrade/actions/runs/18642338340 |
| 2025-10-20 | docsync-check | main | true | 9 | 9 | https://github.com/katsuyatanaka1994/sakuratrade/actions/runs/18646616630 |
| 2025-10-20 | docsync-check | main | true | 9 | 9 | https://github.com/katsuyatanaka1994/sakuratrade/actions/runs/18647828471 |
| 2025-10-20 | docsync-check | openapi.yaml | true | 9 | 9 | https://github.com/katsuyatanaka1994/sakuratrade/actions/runs/18646609922 |
| 2025-10-20 | docsync-check | main | true | 9 | 9 | https://github.com/katsuyatanaka1994/sakuratrade/actions/runs/18647828471 |
| 2025-10-20 | docsync-check | main | true | 9 | 9 | https://github.com/katsuyatanaka1994/sakuratrade/actions/runs/18649392578 |
| 2025-10-21 | docsync-check | main | true | 9 | 9 | https://github.com/katsuyatanaka1994/sakuratrade/actions/runs/18669333843 |
| 2025-10-21 | docsync-check | openapi.yaml | true | 9 | 9 | https://github.com/katsuyatanaka1994/sakuratrade/actions/runs/18669327298 |

| 2025-10-21 | nfr-xref | chore/ds-15-nfr-xref | - | - | - | https://github.com/katsuyatanaka1994/sakuratrade/actions/runs/18669297744 |

| 2025-10-21 | nfr-xref | main | - | - | - | https://github.com/katsuyatanaka1994/sakuratrade/actions/runs/18669990901 |
| 2025-10-21 | docsync-check | openapi.yaml | true | 9 | 9 | https://github.com/katsuyatanaka1994/sakuratrade/actions/runs/18669870468 |
| 2025-10-21 | docsync-check | main | true | 9 | 9 | https://github.com/katsuyatanaka1994/sakuratrade/actions/runs/18669879247 |
| 2025-10-21 | docsync-check | openapi.yaml | true | 9 | 9 | https://github.com/katsuyatanaka1994/sakuratrade/actions/runs/18669839245 |

| 2025-10-21 | nfr-xref | chore/ds-16-nfr-xref-strict-toggle | - | - | - | https://github.com/katsuyatanaka1994/sakuratrade/actions/runs/18669839229 |
| 2025-10-21 | docsync-check | openapi.yaml | true | 9 | 9 | https://github.com/katsuyatanaka1994/sakuratrade/actions/runs/18670898317 |

| 2025-10-21 | nfr-xref | chore/ds-21-report-aggregate | - | - | - | https://github.com/katsuyatanaka1994/sakuratrade/actions/runs/18670772264 |
| sec-review | NG | 5 | https://github.com/katsuyatanaka1994/sakuratrade/actions/runs/18670772300 |
| sec-review | NG | 5 | https://github.com/katsuyatanaka1994/sakuratrade/actions/runs/18671174892 |
| sec-review | NG | 5 | https://github.com/katsuyatanaka1994/sakuratrade/actions/runs/18671126305 |

| 2025-10-21 | nfr-xref | chore/ds-21.2-sec-review-single-pr | - | - | - | https://github.com/katsuyatanaka1994/sakuratrade/actions/runs/18671532084 |
| 2025-10-21 | nfr-xref | chore/ds-21.2-sec-review-single-pr | - | - | - | https://github.com/katsuyatanaka1994/sakuratrade/actions/runs/18671386993 |
| sec-review | NG | 5 | | https://github.com/katsuyatanaka1994/sakuratrade/actions/runs/18671532115
| sec-review | NG | 5 | https://github.com/katsuyatanaka1994/sakuratrade/actions/runs/18671257928 |
| sec-review | NG | 5 | | https://github.com/katsuyatanaka1994/sakuratrade/actions/runs/18671827107
| 2025-10-21 | docsync-check | openapi.yaml | true | 9 | 9 | https://github.com/katsuyatanaka1994/sakuratrade/actions/runs/18677167656 |
| 2025-10-21 | docsync-check | main | true | 9 | 9 | https://github.com/katsuyatanaka1994/sakuratrade/actions/runs/18677179173 |

| 2025-10-21 | nfr-xref | chore/ds-21.1-perms-baseline | - | - | - | https://github.com/katsuyatanaka1994/sakuratrade/actions/runs/18677070914 |
| 2025-10-21 | nfr-xref | chore/ds-21.1-perms-baseline | - | - | - | https://github.com/katsuyatanaka1994/sakuratrade/actions/runs/18676333063 |
| sec-review | OK | 0 | | https://github.com/katsuyatanaka1994/sakuratrade/actions/runs/18677070939
| sec-review | OK | 0 | | https://github.com/katsuyatanaka1994/sakuratrade/actions/runs/18678329641

| 2025-10-21 | nfr-xref | chore/ci-docssync-noop-success | - | - | - | https://github.com/katsuyatanaka1994/sakuratrade/actions/runs/18678329563 |

| 2025-10-22 | nfr-xref | chore/ci-nfr-xref-concurrency-global | - | - | - | https://github.com/katsuyatanaka1994/sakuratrade/actions/runs/18703302321 |
| sec-review | OK | 0 | | https://github.com/katsuyatanaka1994/sakuratrade/actions/runs/18703333176
| sec-review | OK | 0 | | https://github.com/katsuyatanaka1994/sakuratrade/actions/runs/18703524454

| 2025-10-22 | nfr-xref | main | - | - | - | https://github.com/katsuyatanaka1994/sakuratrade/actions/runs/18703524137 |

| 2025-10-22 | nfr-xref | chore/ds-26-soft-guard-final | - | - | - | https://github.com/katsuyatanaka1994/sakuratrade/actions/runs/18707651871 |
| sec-review | OK | 0 | | https://github.com/katsuyatanaka1994/sakuratrade/actions/runs/18707747096
| sec-review | OK | 0 | | https://github.com/katsuyatanaka1994/sakuratrade/actions/runs/18707928083
| sec-review | OK | 0 | | https://github.com/katsuyatanaka1994/sakuratrade/actions/runs/18708496073

| 2025-10-22 | nfr-xref | chore/ds-27-ensure-labels | - | - | - | https://github.com/katsuyatanaka1994/sakuratrade/actions/runs/18708493993 |
| sec-review | OK | 0 | | https://github.com/katsuyatanaka1994/sakuratrade/actions/runs/18709379830

| 2025-10-22 | nfr-xref | chore/ds-27-soft-guard-labels | - | - | - | https://github.com/katsuyatanaka1994/sakuratrade/actions/runs/18709337730 |
| sec-review | OK | 0 | | https://github.com/katsuyatanaka1994/sakuratrade/actions/runs/18711683183

| 2025-10-22 | nfr-xref | chore/ds-27-aggregate-checks | - | - | - | https://github.com/katsuyatanaka1994/sakuratrade/actions/runs/18711659587 |
| sec-review | OK | 0 | | https://github.com/katsuyatanaka1994/sakuratrade/actions/runs/18714034307

| 2025-10-22 | nfr-xref | chore/ds-27-alert-perms-fix | - | - | - | https://github.com/katsuyatanaka1994/sakuratrade/actions/runs/18713984267 |
| sec-review | OK | 0 | | https://github.com/katsuyatanaka1994/sakuratrade/actions/runs/18714384525

| 2025-10-22 | nfr-xref | chore/ds-27-alert-hardening | - | - | - | https://github.com/katsuyatanaka1994/sakuratrade/actions/runs/18714350412 |

| 2025-10-22 | nfr-xref | revert-203-chore/ds-27-violation-test-final | - | - | - | https://github.com/katsuyatanaka1994/sakuratrade/actions/runs/18714859877 |

| 2025-10-23 | nfr-xref | chore/ds-27-violation-test-4 | - | - | - | https://github.com/katsuyatanaka1994/sakuratrade/actions/runs/18734293317 |

| 2025-10-23 | nfr-xref | chore/ds-27-violation-fix-final | - | - | - | https://github.com/katsuyatanaka1994/sakuratrade/actions/runs/18734510942 |
| sec-review | OK | 0 | | https://github.com/katsuyatanaka1994/sakuratrade/actions/runs/18734810319

| 2025-10-23 | nfr-xref | chore/docs-ds27-final-spec | - | - | - | https://github.com/katsuyatanaka1994/sakuratrade/actions/runs/18734751796 |
| 2025-10-23 | docsync-check | chore/ds-23-quality-gates | true | 9 | 9 | https://github.com/katsuyatanaka1994/sakuratrade/actions/runs/18737006056 |
| 2025-10-23 | docsync-check | openapi.yaml | true | 9 | 9 | https://github.com/katsuyatanaka1994/sakuratrade/actions/runs/18736999133 |

| 2025-10-23 | nfr-xref | chore/ds-23-quality-gates | - | - | - | https://github.com/katsuyatanaka1994/sakuratrade/actions/runs/18736999122 |
| 2025-10-23 | docsync-check | openapi.yaml | true | 9 | 9 | https://github.com/katsuyatanaka1994/sakuratrade/actions/runs/18738506138 |
| 2025-10-23 | docsync-check | openapi.yaml | true | 9 | 9 | https://github.com/katsuyatanaka1994/sakuratrade/actions/runs/18738295707 |
| 2025-10-23 | docsync-check | chore/ds-23-quality-gates | true | 9 | 9 | https://github.com/katsuyatanaka1994/sakuratrade/actions/runs/18738302299 |

<<<<<<< HEAD
| 2025-10-23 | nfr-xref | chore/ds-23-quality-gates | - | - | - | https://github.com/katsuyatanaka1994/sakuratrade/actions/runs/18738506152 |
| 2025-10-23 | docsync-check | chore/ds-23-quality-gates | true | 9 | 9 | https://github.com/katsuyatanaka1994/sakuratrade/actions/runs/18738599073 |
=======
| 2025-10-23 | nfr-xref | chore/ds-23-quality-gates | - | - | - | https://github.com/katsuyatanaka1994/sakuratrade/actions/runs/18738591774 |
>>>>>>> d3c2a7fb
<|MERGE_RESOLUTION|>--- conflicted
+++ resolved
@@ -86,9 +86,6 @@
 | 2025-10-23 | docsync-check | openapi.yaml | true | 9 | 9 | https://github.com/katsuyatanaka1994/sakuratrade/actions/runs/18738295707 |
 | 2025-10-23 | docsync-check | chore/ds-23-quality-gates | true | 9 | 9 | https://github.com/katsuyatanaka1994/sakuratrade/actions/runs/18738302299 |
 
-<<<<<<< HEAD
 | 2025-10-23 | nfr-xref | chore/ds-23-quality-gates | - | - | - | https://github.com/katsuyatanaka1994/sakuratrade/actions/runs/18738506152 |
 | 2025-10-23 | docsync-check | chore/ds-23-quality-gates | true | 9 | 9 | https://github.com/katsuyatanaka1994/sakuratrade/actions/runs/18738599073 |
-=======
-| 2025-10-23 | nfr-xref | chore/ds-23-quality-gates | - | - | - | https://github.com/katsuyatanaka1994/sakuratrade/actions/runs/18738591774 |
->>>>>>> d3c2a7fb
+| 2025-10-23 | nfr-xref | chore/ds-23-quality-gates | - | - | - | https://github.com/katsuyatanaka1994/sakuratrade/actions/runs/18738591774 |