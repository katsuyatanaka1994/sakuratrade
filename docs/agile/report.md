--- conflicted
+++ resolved
@@ -195,9 +195,6 @@
 | 2025-10-28 | docsync-check | openapi.yaml | true | 9 | 9 | https://github.com/katsuyatanaka1994/sakuratrade/actions/runs/18867359988 |
 
 | 2025-10-28 | nfr-xref | main | - | - | - | https://github.com/katsuyatanaka1994/sakuratrade/actions/runs/18867360014 |
-<<<<<<< HEAD
 | 2025-10-28 | docsync-check | openapi.yaml | true | 9 | 9 | https://github.com/katsuyatanaka1994/sakuratrade/actions/runs/18868572403 |
-=======
 | 2025-10-28 | docsync-check | main | true | 9 | 9 | https://github.com/katsuyatanaka1994/sakuratrade/actions/runs/18868579671 |
-| sec-review | NG | 5 | | https://github.com/katsuyatanaka1994/sakuratrade/actions/runs/18868848859
->>>>>>> db338694
+| sec-review | NG | 5 | | https://github.com/katsuyatanaka1994/sakuratrade/actions/runs/18868848859