# DocSync Report (weekly)

| Date (JST) | Event | Branch | equal | src_paths | tgt_paths | Run |
|---|---|---|---|---|---|---|
<!-- Initially filled via Actions Summary. Automation to append rows will be added later. -->
| 2025-10-19 | docsync-check | chore/ds-18-agg-smoke | false | 9 | 9 | https://github.com/katsuyatanaka1994/sakuratrade/actions/runs/18627392519 |
| 2025-10-19 | docsync-check | chore/ds-18-green-equal | true | 9 | 9 | https://github.com/katsuyatanaka1994/sakuratrade/actions/runs/18627723311 |
| 2025-10-20 | docsync-check | chore/ds-20-recheck | false | 9 | 9 | https://github.com/katsuyatanaka1994/sakuratrade/actions/runs/18640082369 |
| 2025-10-20 | docsync-check | chore/ds-17-smoke | true | 9 | 9 | https://github.com/katsuyatanaka1994/sakuratrade/actions/runs/18642338340 |
| 2025-10-20 | docsync-check | main | true | 9 | 9 | https://github.com/katsuyatanaka1994/sakuratrade/actions/runs/18646616630 |
| 2025-10-20 | docsync-check | main | true | 9 | 9 | https://github.com/katsuyatanaka1994/sakuratrade/actions/runs/18647828471 |
| 2025-10-20 | docsync-check | openapi.yaml | true | 9 | 9 | https://github.com/katsuyatanaka1994/sakuratrade/actions/runs/18646609922 |
| 2025-10-20 | docsync-check | main | true | 9 | 9 | https://github.com/katsuyatanaka1994/sakuratrade/actions/runs/18647828471 |
| 2025-10-20 | docsync-check | main | true | 9 | 9 | https://github.com/katsuyatanaka1994/sakuratrade/actions/runs/18649392578 |
| 2025-10-21 | docsync-check | main | true | 9 | 9 | https://github.com/katsuyatanaka1994/sakuratrade/actions/runs/18669333843 |
| 2025-10-21 | docsync-check | openapi.yaml | true | 9 | 9 | https://github.com/katsuyatanaka1994/sakuratrade/actions/runs/18669327298 |

| 2025-10-21 | nfr-xref | chore/ds-15-nfr-xref | - | - | - | https://github.com/katsuyatanaka1994/sakuratrade/actions/runs/18669297744 |

| 2025-10-21 | nfr-xref | main | - | - | - | https://github.com/katsuyatanaka1994/sakuratrade/actions/runs/18669990901 |
| 2025-10-21 | docsync-check | openapi.yaml | true | 9 | 9 | https://github.com/katsuyatanaka1994/sakuratrade/actions/runs/18669870468 |
| 2025-10-21 | docsync-check | main | true | 9 | 9 | https://github.com/katsuyatanaka1994/sakuratrade/actions/runs/18669879247 |
| 2025-10-21 | docsync-check | openapi.yaml | true | 9 | 9 | https://github.com/katsuyatanaka1994/sakuratrade/actions/runs/18669839245 |

| 2025-10-21 | nfr-xref | chore/ds-16-nfr-xref-strict-toggle | - | - | - | https://github.com/katsuyatanaka1994/sakuratrade/actions/runs/18669839229 |
| 2025-10-21 | docsync-check | openapi.yaml | true | 9 | 9 | https://github.com/katsuyatanaka1994/sakuratrade/actions/runs/18670898317 |

| 2025-10-21 | nfr-xref | chore/ds-21-report-aggregate | - | - | - | https://github.com/katsuyatanaka1994/sakuratrade/actions/runs/18670772264 |
| sec-review | NG | 5 | https://github.com/katsuyatanaka1994/sakuratrade/actions/runs/18670772300 |
| sec-review | NG | 5 | https://github.com/katsuyatanaka1994/sakuratrade/actions/runs/18671174892 |
| sec-review | NG | 5 | https://github.com/katsuyatanaka1994/sakuratrade/actions/runs/18671126305 |

| 2025-10-21 | nfr-xref | chore/ds-21.2-sec-review-single-pr | - | - | - | https://github.com/katsuyatanaka1994/sakuratrade/actions/runs/18671532084 |
| 2025-10-21 | nfr-xref | chore/ds-21.2-sec-review-single-pr | - | - | - | https://github.com/katsuyatanaka1994/sakuratrade/actions/runs/18671386993 |
| sec-review | NG | 5 | | https://github.com/katsuyatanaka1994/sakuratrade/actions/runs/18671532115
| sec-review | NG | 5 | https://github.com/katsuyatanaka1994/sakuratrade/actions/runs/18671257928 |
| sec-review | NG | 5 | | https://github.com/katsuyatanaka1994/sakuratrade/actions/runs/18671827107
| 2025-10-21 | docsync-check | openapi.yaml | true | 9 | 9 | https://github.com/katsuyatanaka1994/sakuratrade/actions/runs/18677167656 |
| 2025-10-21 | docsync-check | main | true | 9 | 9 | https://github.com/katsuyatanaka1994/sakuratrade/actions/runs/18677179173 |

| 2025-10-21 | nfr-xref | chore/ds-21.1-perms-baseline | - | - | - | https://github.com/katsuyatanaka1994/sakuratrade/actions/runs/18677070914 |
| 2025-10-21 | nfr-xref | chore/ds-21.1-perms-baseline | - | - | - | https://github.com/katsuyatanaka1994/sakuratrade/actions/runs/18676333063 |
| sec-review | OK | 0 | | https://github.com/katsuyatanaka1994/sakuratrade/actions/runs/18677070939
| sec-review | OK | 0 | | https://github.com/katsuyatanaka1994/sakuratrade/actions/runs/18678329641

| 2025-10-21 | nfr-xref | chore/ci-docssync-noop-success | - | - | - | https://github.com/katsuyatanaka1994/sakuratrade/actions/runs/18678329563 |

| 2025-10-22 | nfr-xref | chore/ci-nfr-xref-concurrency-global | - | - | - | https://github.com/katsuyatanaka1994/sakuratrade/actions/runs/18703302321 |
| sec-review | OK | 0 | | https://github.com/katsuyatanaka1994/sakuratrade/actions/runs/18703333176
| sec-review | OK | 0 | | https://github.com/katsuyatanaka1994/sakuratrade/actions/runs/18703524454

| 2025-10-22 | nfr-xref | main | - | - | - | https://github.com/katsuyatanaka1994/sakuratrade/actions/runs/18703524137 |

| 2025-10-22 | nfr-xref | chore/ds-26-soft-guard-final | - | - | - | https://github.com/katsuyatanaka1994/sakuratrade/actions/runs/18707651871 |
| sec-review | OK | 0 | | https://github.com/katsuyatanaka1994/sakuratrade/actions/runs/18707747096
| sec-review | OK | 0 | | https://github.com/katsuyatanaka1994/sakuratrade/actions/runs/18707928083
| sec-review | OK | 0 | | https://github.com/katsuyatanaka1994/sakuratrade/actions/runs/18708496073

| 2025-10-22 | nfr-xref | chore/ds-27-ensure-labels | - | - | - | https://github.com/katsuyatanaka1994/sakuratrade/actions/runs/18708493993 |
| sec-review | OK | 0 | | https://github.com/katsuyatanaka1994/sakuratrade/actions/runs/18709379830

| 2025-10-22 | nfr-xref | chore/ds-27-soft-guard-labels | - | - | - | https://github.com/katsuyatanaka1994/sakuratrade/actions/runs/18709337730 |
| sec-review | OK | 0 | | https://github.com/katsuyatanaka1994/sakuratrade/actions/runs/18711683183

| 2025-10-22 | nfr-xref | chore/ds-27-aggregate-checks | - | - | - | https://github.com/katsuyatanaka1994/sakuratrade/actions/runs/18711659587 |
| sec-review | OK | 0 | | https://github.com/katsuyatanaka1994/sakuratrade/actions/runs/18714034307

| 2025-10-22 | nfr-xref | chore/ds-27-alert-perms-fix | - | - | - | https://github.com/katsuyatanaka1994/sakuratrade/actions/runs/18713984267 |
| sec-review | OK | 0 | | https://github.com/katsuyatanaka1994/sakuratrade/actions/runs/18714384525

| 2025-10-22 | nfr-xref | chore/ds-27-alert-hardening | - | - | - | https://github.com/katsuyatanaka1994/sakuratrade/actions/runs/18714350412 |

| 2025-10-22 | nfr-xref | revert-203-chore/ds-27-violation-test-final | - | - | - | https://github.com/katsuyatanaka1994/sakuratrade/actions/runs/18714859877 |

| 2025-10-23 | nfr-xref | chore/ds-27-violation-test-4 | - | - | - | https://github.com/katsuyatanaka1994/sakuratrade/actions/runs/18734293317 |

| 2025-10-23 | nfr-xref | chore/ds-27-violation-fix-final | - | - | - | https://github.com/katsuyatanaka1994/sakuratrade/actions/runs/18734510942 |
| sec-review | OK | 0 | | https://github.com/katsuyatanaka1994/sakuratrade/actions/runs/18734810319

| 2025-10-23 | nfr-xref | chore/docs-ds27-final-spec | - | - | - | https://github.com/katsuyatanaka1994/sakuratrade/actions/runs/18734751796 |
| 2025-10-23 | docsync-check | chore/ds-23-quality-gates | true | 9 | 9 | https://github.com/katsuyatanaka1994/sakuratrade/actions/runs/18737006056 |
| 2025-10-23 | docsync-check | openapi.yaml | true | 9 | 9 | https://github.com/katsuyatanaka1994/sakuratrade/actions/runs/18736999133 |

| 2025-10-23 | nfr-xref | chore/ds-23-quality-gates | - | - | - | https://github.com/katsuyatanaka1994/sakuratrade/actions/runs/18736999122 |
| 2025-10-23 | docsync-check | openapi.yaml | true | 9 | 9 | https://github.com/katsuyatanaka1994/sakuratrade/actions/runs/18738506138 |
| 2025-10-23 | docsync-check | openapi.yaml | true | 9 | 9 | https://github.com/katsuyatanaka1994/sakuratrade/actions/runs/18738295707 |
| 2025-10-23 | docsync-check | chore/ds-23-quality-gates | true | 9 | 9 | https://github.com/katsuyatanaka1994/sakuratrade/actions/runs/18738302299 |

| 2025-10-23 | nfr-xref | chore/ds-23-quality-gates | - | - | - | https://github.com/katsuyatanaka1994/sakuratrade/actions/runs/18738506152 |
| 2025-10-23 | docsync-check | openapi.yaml | true | 9 | 9 | https://github.com/katsuyatanaka1994/sakuratrade/actions/runs/18738591801 |
| 2025-10-23 | docsync-check | chore/ds-23-quality-gates | true | 9 | 9 | https://github.com/katsuyatanaka1994/sakuratrade/actions/runs/18738599073 |
| 2025-10-23 | nfr-xref | chore/ds-23-quality-gates | - | - | - | https://github.com/katsuyatanaka1994/sakuratrade/actions/runs/18738591774 |
| sec-review | NG | 1 | | https://github.com/katsuyatanaka1994/sakuratrade/actions/runs/18739002113

| 2025-10-23 | nfr-xref | chore/ds-23-quality-gates | - | - | - | https://github.com/katsuyatanaka1994/sakuratrade/actions/runs/18738932679 |
| 2025-10-23 | docsync-check | main | true | 9 | 9 | https://github.com/katsuyatanaka1994/sakuratrade/actions/runs/18739007647 |
| 2025-10-23 | docsync-check | openapi.yaml | true | 9 | 9 | https://github.com/katsuyatanaka1994/sakuratrade/actions/runs/18739002119 |
| 2025-10-23 | docsync-check | openapi.yaml | true | 9 | 9 | https://github.com/katsuyatanaka1994/sakuratrade/actions/runs/18738697087 |
| sec-review | NG | 2 | | https://github.com/katsuyatanaka1994/sakuratrade/actions/runs/18742678549

| 2025-10-23 | nfr-xref | feat/ds-22-node-poc | - | - | - | https://github.com/katsuyatanaka1994/sakuratrade/actions/runs/18742565411 |
| 2025-10-23 | docsync-check | main | true | 9 | 9 | https://github.com/katsuyatanaka1994/sakuratrade/actions/runs/18742687889 |
| 2025-10-23 | docsync-check | openapi.yaml | true | 9 | 9 | https://github.com/katsuyatanaka1994/sakuratrade/actions/runs/18742678550 |
| sec-review | NG | 2 | | https://github.com/katsuyatanaka1994/sakuratrade/actions/runs/18744644082
| 2025-10-23 | docsync-check | fix/ds-22-secure-url | true | 9 | 9 | https://github.com/katsuyatanaka1994/sakuratrade/actions/runs/18743601025 |

| 2025-10-23 | nfr-xref | fix/ds-22-workflow-header | - | - | - | https://github.com/katsuyatanaka1994/sakuratrade/actions/runs/18744631001 |
| 2025-10-23 | docsync-check | openapi.yaml | true | 9 | 9 | https://github.com/katsuyatanaka1994/sakuratrade/actions/runs/18743604218 |
| sec-review | NG | 2 | | https://github.com/katsuyatanaka1994/sakuratrade/actions/runs/18765677287

| 2025-10-24 | nfr-xref | fix/ds-22-pin-ubuntu2204 | - | - | - | https://github.com/katsuyatanaka1994/sakuratrade/actions/runs/18765662311 |
| sec-review | NG | 2 | | https://github.com/katsuyatanaka1994/sakuratrade/actions/runs/18765961883

| 2025-10-24 | nfr-xref | chore/ds-22-postclean | - | - | - | https://github.com/katsuyatanaka1994/sakuratrade/actions/runs/18765960420 |

| 2025-10-24 | nfr-xref | feat/ds-25-core-docs | - | - | - | https://github.com/katsuyatanaka1994/sakuratrade/actions/runs/18766810662 |
| sec-review | NG | 3 | | https://github.com/katsuyatanaka1994/sakuratrade/actions/runs/18768057724

| 2025-10-24 | nfr-xref | chore/ds-24-relnotes-index-fix | - | - | - | https://github.com/katsuyatanaka1994/sakuratrade/actions/runs/18768007060 |

| 2025-10-24 | nfr-xref | chore/relnotes-test-b | - | - | - | https://github.com/katsuyatanaka1994/sakuratrade/actions/runs/18768212100 |
| sec-review | NG | 3 | | https://github.com/katsuyatanaka1994/sakuratrade/actions/runs/18768721817

| 2025-10-24 | nfr-xref | chore/ds-24-relnotes-loop-fix | - | - | - | https://github.com/katsuyatanaka1994/sakuratrade/actions/runs/18768712032 |

| 2025-10-24 | nfr-xref | chore/relnotes-automerge-smoke | - | - | - | https://github.com/katsuyatanaka1994/sakuratrade/actions/runs/18768806418 |
| sec-review | NG | 3 | | https://github.com/katsuyatanaka1994/sakuratrade/actions/runs/18769411007

| 2025-10-24 | nfr-xref | chore/ds-24-release-notes-manual | - | - | - | https://github.com/katsuyatanaka1994/sakuratrade/actions/runs/18769402793 |
| sec-review | NG | 3 | | https://github.com/katsuyatanaka1994/sakuratrade/actions/runs/18771988067

| 2025-10-24 | nfr-xref | feat/ds-16-fail-handling | - | - | - | https://github.com/katsuyatanaka1994/sakuratrade/actions/runs/18771953498 |
| sec-review | NG | 3 | | https://github.com/katsuyatanaka1994/sakuratrade/actions/runs/18773317049

| 2025-10-24 | nfr-xref | chore/ds16-check-docs | - | - | - | https://github.com/katsuyatanaka1994/sakuratrade/actions/runs/18772999869 |

| 2025-10-24 | nfr-xref | chore/ds16-recheck-xref-only | - | - | - | https://github.com/katsuyatanaka1994/sakuratrade/actions/runs/18774032874 |

| 2025-10-24 | nfr-xref | chore/ds-16-triage-removal-to-guard | - | - | - | https://github.com/katsuyatanaka1994/sakuratrade/actions/runs/18774540231 |

| 2025-10-24 | nfr-xref | chore/ds-16-guard-checkname-fix | - | - | - | https://github.com/katsuyatanaka1994/sakuratrade/actions/runs/18775179179 |
| sec-review | NG | 3 | | https://github.com/katsuyatanaka1994/sakuratrade/actions/runs/18777389339

| 2025-10-24 | nfr-xref | chore/ds-16-guard-pr-resolve | - | - | - | https://github.com/katsuyatanaka1994/sakuratrade/actions/runs/18777328117 |

| 2025-10-24 | nfr-xref | chore/ds16-smoke-2step | - | - | - | https://github.com/katsuyatanaka1994/sakuratrade/actions/runs/18777546988 |
| sec-review | NG | 3 | | https://github.com/katsuyatanaka1994/sakuratrade/actions/runs/18777832546

| 2025-10-24 | nfr-xref | chore/ds-16-guard-finalize | - | - | - | https://github.com/katsuyatanaka1994/sakuratrade/actions/runs/18777795572 |

| 2025-10-24 | nfr-xref | chore/ds16-final-smoke | - | - | - | https://github.com/katsuyatanaka1994/sakuratrade/actions/runs/18778112816 |
| sec-review | NG | 3 | | https://github.com/katsuyatanaka1994/sakuratrade/actions/runs/18779501966

| 2025-10-24 | nfr-xref | chore/ds16-guard-final2 | - | - | - | https://github.com/katsuyatanaka1994/sakuratrade/actions/runs/18779470502 |

| 2025-10-24 | nfr-xref | chore/ds16-guard-smoke | - | - | - | https://github.com/katsuyatanaka1994/sakuratrade/actions/runs/18779640941 |
| sec-review | NG | 3 | | https://github.com/katsuyatanaka1994/sakuratrade/actions/runs/18796216699

| 2025-10-25 | nfr-xref | revert-318-chore/ds16-ds27-fallback-hotfix | - | - | - | https://github.com/katsuyatanaka1994/sakuratrade/actions/runs/18796664992 |
| sec-review | NG | 3 | | https://github.com/katsuyatanaka1994/sakuratrade/actions/runs/18796805998

| 2025-10-25 | nfr-xref | chore/ds16-guard-changedDocs | - | - | - | https://github.com/katsuyatanaka1994/sakuratrade/actions/runs/18796780355 |

| 2025-10-25 | nfr-xref | chore/guard-check-nodocs | - | - | - | https://github.com/katsuyatanaka1994/sakuratrade/actions/runs/18797560671 |
| sec-review | NG | 3 | | https://github.com/katsuyatanaka1994/sakuratrade/actions/runs/18798767041

| 2025-10-25 | nfr-xref | chore/ds16-observe-rollout | - | - | - | https://github.com/katsuyatanaka1994/sakuratrade/actions/runs/18798528930 |
| sec-review | NG | 4 | | https://github.com/katsuyatanaka1994/sakuratrade/actions/runs/18800347598

| 2025-10-25 | nfr-xref | chore/ds16-cleanup-harden | - | - | - | https://github.com/katsuyatanaka1994/sakuratrade/actions/runs/18800331483 |

| 2025-10-25 | nfr-xref | chore/ds16-cleanup-harden | - | - | - | https://github.com/katsuyatanaka1994/sakuratrade/actions/runs/18800664375 |

| 2025-10-25 | nfr-xref | chore/ds16-observe-rollup | - | - | - | https://github.com/katsuyatanaka1994/sakuratrade/actions/runs/18802458618 |

| 2025-10-25 | nfr-xref | chore/ds16-cleanup-merge-ref | - | - | - | https://github.com/katsuyatanaka1994/sakuratrade/actions/runs/18802789151 |

| 2025-10-26 | nfr-xref | fixdocs-sync/sec-review | - | - | - | https://github.com/katsuyatanaka1994/sakuratrade/actions/runs/18817362713 |
| sec-review | NG | 3 | | https://github.com/katsuyatanaka1994/sakuratrade/actions/runs/18817379616
| sec-review | NG | 5 | | https://github.com/katsuyatanaka1994/sakuratrade/actions/runs/18831824430

| 2025-10-27 | nfr-xref | main | - | - | - | https://github.com/katsuyatanaka1994/sakuratrade/actions/runs/18831846790 |

| 2025-10-27 | nfr-xref | main | - | - | - | https://github.com/katsuyatanaka1994/sakuratrade/actions/runs/18832167306 |

| 2025-10-27 | nfr-xref | main | - | - | - | https://github.com/katsuyatanaka1994/sakuratrade/actions/runs/18832234207 |

| 2025-10-27 | nfr-xref | main | - | - | - | https://github.com/katsuyatanaka1994/sakuratrade/actions/runs/18832261293 |

| 2025-10-27 | nfr-xref | main | - | - | - | https://github.com/katsuyatanaka1994/sakuratrade/actions/runs/18832374003 |

| 2025-10-28 | nfr-xref | main | - | - | - | https://github.com/katsuyatanaka1994/sakuratrade/actions/runs/18862312308 |
| sec-review | NG | 5 | | https://github.com/katsuyatanaka1994/sakuratrade/actions/runs/18867360003
| 2025-10-28 | docsync-check | feature/pl-2-plan-cli | true | 9 | 9 | https://github.com/katsuyatanaka1994/sakuratrade/actions/runs/18865465495 |
| 2025-10-28 | docsync-check | openapi.yaml | true | 9 | 9 | https://github.com/katsuyatanaka1994/sakuratrade/actions/runs/18867359988 |

| 2025-10-28 | nfr-xref | main | - | - | - | https://github.com/katsuyatanaka1994/sakuratrade/actions/runs/18867360014 |
| 2025-10-28 | docsync-check | openapi.yaml | true | 9 | 9 | https://github.com/katsuyatanaka1994/sakuratrade/actions/runs/18868572403 |
| 2025-10-28 | docsync-check | main | true | 9 | 9 | https://github.com/katsuyatanaka1994/sakuratrade/actions/runs/18868579671 |
| sec-review | NG | 5 | | https://github.com/katsuyatanaka1994/sakuratrade/actions/runs/18868848859

| 2025-10-28 | nfr-xref | main | - | - | - | https://github.com/katsuyatanaka1994/sakuratrade/actions/runs/18868955175 |
| sec-review | NG | 5 | | https://github.com/katsuyatanaka1994/sakuratrade/actions/runs/18869285961

| 2025-10-28 | nfr-xref | main | - | - | - | https://github.com/katsuyatanaka1994/sakuratrade/actions/runs/18869305335 |
| sec-review | NG | 5 | | https://github.com/katsuyatanaka1994/sakuratrade/actions/runs/18906991288

| 2025-10-29 | nfr-xref | main | - | - | - | https://github.com/katsuyatanaka1994/sakuratrade/actions/runs/18907624041 |

| 2025-10-30 | nfr-xref | main | - | - | - | https://github.com/katsuyatanaka1994/sakuratrade/actions/runs/18923916589 |

| 2025-10-30 | nfr-xref | main | - | - | - | https://github.com/katsuyatanaka1994/sakuratrade/actions/runs/18926593234 |
| 2025-10-30 | docsync-check | main | true | 9 | 9 | https://github.com/katsuyatanaka1994/sakuratrade/actions/runs/18928093252 |
| 2025-10-30 | docsync-check | openapi.yaml | true | 9 | 9 | https://github.com/katsuyatanaka1994/sakuratrade/actions/runs/18928369038 |
| sec-review | NG | 7 | | https://github.com/katsuyatanaka1994/sakuratrade/actions/runs/18936160029

| 2025-10-30 | nfr-xref | main | - | - | - | https://github.com/katsuyatanaka1994/sakuratrade/actions/runs/18936160037 |

| 2025-10-30 | nfr-xref | main | - | - | - | https://github.com/katsuyatanaka1994/sakuratrade/actions/runs/18936241706 |

| 2025-10-30 | nfr-xref | main | - | - | - | https://github.com/katsuyatanaka1994/sakuratrade/actions/runs/18936267524 |
<<<<<<< HEAD
| sec-review | NG | 7 | | https://github.com/katsuyatanaka1994/sakuratrade/actions/runs/18960921678
=======

| 2025-10-31 | nfr-xref | main | - | - | - | https://github.com/katsuyatanaka1994/sakuratrade/actions/runs/18960921729 |
>>>>>>> b4782430
<|MERGE_RESOLUTION|>--- conflicted
+++ resolved
@@ -219,9 +219,6 @@
 | 2025-10-30 | nfr-xref | main | - | - | - | https://github.com/katsuyatanaka1994/sakuratrade/actions/runs/18936241706 |
 
 | 2025-10-30 | nfr-xref | main | - | - | - | https://github.com/katsuyatanaka1994/sakuratrade/actions/runs/18936267524 |
-<<<<<<< HEAD
 | sec-review | NG | 7 | | https://github.com/katsuyatanaka1994/sakuratrade/actions/runs/18960921678
-=======
-
-| 2025-10-31 | nfr-xref | main | - | - | - | https://github.com/katsuyatanaka1994/sakuratrade/actions/runs/18960921729 |
->>>>>>> b4782430
+
+| 2025-10-31 | nfr-xref | main | - | - | - | https://github.com/katsuyatanaka1994/sakuratrade/actions/runs/18960921729 |