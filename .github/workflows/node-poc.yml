--- conflicted
+++ resolved
@@ -40,15 +40,11 @@
           python-version: '3.x'
 
       - name: Run capture (Python bridge)
-<<<<<<< HEAD
-        run: python3 scripts/node_bridge.py --url "${{ inputs.url }}"
-=======
         env:
           URL_INPUT: ${{ inputs.url }}
         shell: bash
         run: |
           python3 scripts/node_bridge.py --url "$URL_INPUT"
->>>>>>> e70e431b
 
       - name: List artifacts (debug)
         if: always()
