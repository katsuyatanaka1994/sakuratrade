
from __future__ import annotations
from datetime import datetime
from uuid import UUID
from enum import Enum
from typing import Optional, List
from pydantic import BaseModel


class User(BaseModel):
    user_id: UUID
    email: str
    role: Optional[str] = None
    plan: Optional[str] = None


class Side(str, Enum):
    BUY = "buy"
    SELL = "sell"
    LONG = "LONG"
    SHORT = "SHORT"


class Trade(BaseModel):
    trade_id: int
    user_id: UUID
    stock_code: str
    side: Side
    quantity: int
    entry_price: float
    exit_price: Optional[float] = None
<<<<<<< HEAD
    entered_at: datetime
    exited_at: Optional[datetime] = None
    description: str

=======
    entry_at: datetime
    exit_at: Optional[datetime] = None
    price_in: float
    price_out: Optional[float] = None
    size: float
    entered_at: datetime
    exited_at: Optional[datetime] = None
    description: str
>>>>>>> af9c90a6

class Image(BaseModel):
    image_id: int
    trade_id: int
    s3_url: str
    thumbnail_url: Optional[str] = None
    title: str
    uploaded_at: datetime
    description: str


class PatternResult(BaseModel):
    pattern_id: int
    trade_id: int
    rule: str
    score: float
    advice: Optional[str] = None
    diagnosed_at: datetime


class AlertType(str, Enum):
    PRICE = "price"
    VOLUME = "volume"


class Alert(BaseModel):
    alert_id: int
    trade_id: int
    type: AlertType
    target_price: Optional[float] = None
    triggered_at: Optional[datetime] = None


# Login schemas for authentication
class LoginRequest(BaseModel):
    email: str
    password: str


class LoginResponse(BaseModel):
    token: str
    user: User


# Registration schema
class RegisterRequest(BaseModel):
    email: str
    password: str


# OAuth request schema
class OAuthRequest(BaseModel):
    provider: str
    token: str<|MERGE_RESOLUTION|>--- conflicted
+++ resolved
@@ -29,12 +29,7 @@
     quantity: int
     entry_price: float
     exit_price: Optional[float] = None
-<<<<<<< HEAD
-    entered_at: datetime
-    exited_at: Optional[datetime] = None
-    description: str
 
-=======
     entry_at: datetime
     exit_at: Optional[datetime] = None
     price_in: float
@@ -42,8 +37,7 @@
     size: float
     entered_at: datetime
     exited_at: Optional[datetime] = None
-    description: str
->>>>>>> af9c90a6
+    description: str 
 
 class Image(BaseModel):
     image_id: int
