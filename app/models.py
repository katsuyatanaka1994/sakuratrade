--- conflicted
+++ resolved
@@ -1,10 +1,6 @@
 from __future__ import annotations
 
-<<<<<<< HEAD
-from datetime import datetime, timezone
-=======
 from datetime import datetime
->>>>>>> c712213d
 from uuid import UUID, uuid4
 
 from sqlalchemy import DateTime, Float, ForeignKey, Integer, String, Text, text
@@ -13,13 +9,6 @@
 
 from app.db.types import JSONText
 
-<<<<<<< HEAD
-
-def utc_now() -> datetime:
-    return datetime.now(timezone.utc)
-
-=======
->>>>>>> c712213d
 
 class Base(DeclarativeBase):
     pass
@@ -154,15 +143,10 @@
     name: Mapped[str] = mapped_column(String, nullable=False)
     user_id: Mapped[UUID | None] = mapped_column(PGUUID(as_uuid=True), ForeignKey("users.user_id"), nullable=True)
     messages_json: Mapped[str | None] = mapped_column(Text, nullable=True)
-<<<<<<< HEAD
-    created_at: Mapped[datetime] = mapped_column(DateTime(timezone=True), default=utc_now)
-    updated_at: Mapped[datetime] = mapped_column(DateTime(timezone=True), default=utc_now, onupdate=utc_now)
-=======
     created_at: Mapped[datetime] = mapped_column(DateTime(timezone=True), default=datetime.utcnow)
     updated_at: Mapped[datetime] = mapped_column(
         DateTime(timezone=True), default=datetime.utcnow, onupdate=datetime.utcnow
     )
->>>>>>> c712213d
     deleted_at: Mapped[datetime | None] = mapped_column(DateTime(timezone=True), nullable=True)
 
     # リレーション（必要に応じて）
@@ -182,8 +166,8 @@
     text: Mapped[str | None] = mapped_column(Text, nullable=True)  # for TEXT type
     payload: Mapped[dict | None] = mapped_column(JSONText(), nullable=True)  # for ENTRY/EXIT type
 
-    created_at: Mapped[datetime] = mapped_column(DateTime(timezone=True), default=utc_now)
-    updated_at: Mapped[datetime | None] = mapped_column(DateTime(timezone=True), nullable=True)
+    created_at: Mapped[datetime] = mapped_column(DateTime, default=datetime.utcnow)
+    updated_at: Mapped[datetime | None] = mapped_column(DateTime, nullable=True)
 
     # リレーション
     chat: Mapped[Chat] = relationship(back_populates="messages")
@@ -218,12 +202,7 @@
     analysis_score: Mapped[int | None] = mapped_column(Integer, nullable=True)
     analysis_labels: Mapped[str | None] = mapped_column(Text, nullable=True)
 
-<<<<<<< HEAD
-    created_at: Mapped[datetime] = mapped_column(DateTime(timezone=True), default=utc_now)
-    updated_at: Mapped[datetime] = mapped_column(DateTime(timezone=True), default=utc_now, onupdate=utc_now)
-=======
     created_at: Mapped[datetime] = mapped_column(DateTime(timezone=True), default=datetime.utcnow)
     updated_at: Mapped[datetime] = mapped_column(
         DateTime(timezone=True), default=datetime.utcnow, onupdate=datetime.utcnow
-    )
->>>>>>> c712213d
+    )